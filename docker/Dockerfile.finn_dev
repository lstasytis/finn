--- conflicted
+++ resolved
@@ -57,10 +57,7 @@
 RUN pip install pytest-xdist==2.0.0
 RUN pip install pytest-parallel==0.1.0
 RUN pip install netron
-<<<<<<< HEAD
 RUN pip install -e git+https://github.com/fbcotter/dataset_loading.git@0.0.4#egg=dataset_loading
-=======
->>>>>>> 6d3bb75c
 
 # switch user
 RUN groupadd -g $GID $GNAME
