--- conflicted
+++ resolved
@@ -3,13 +3,9 @@
 import numpy as np
 import brevitas.onnx as bo
 from brevitas.nn import QuantAvgPool2d
-<<<<<<< HEAD
-from brevitas.core.quant import QuantType
-=======
 from brevitas.quant_tensor import pack_quant_tensor
 from brevitas.core.quant import QuantType
 
->>>>>>> bd887eba
 import pytest
 
 export_onnx_path = "test_avg_pool.onnx"
@@ -32,14 +28,11 @@
         min_overall_bit_width=bit_width,
         max_overall_bit_width=bit_width,
         quant_type=QuantType.INT,
-<<<<<<< HEAD
-=======
     )
     # call forward pass manually once to cache scale factor and bitwidth
     input_tensor = torch.from_numpy(np.zeros(ishape)).float()
     output_scale = torch.from_numpy(np.ones((1, ch, 1, 1))).float()
     input_quant_tensor = pack_quant_tensor(
         tensor=input_tensor, scale=output_scale, bit_width=ibw_tensor
->>>>>>> bd887eba
     )
     bo.export_finn_onnx(b_avgpool, ishape, export_onnx_path, input_t=input_quant_tensor)