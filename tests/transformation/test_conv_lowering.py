--- conflicted
+++ resolved
@@ -26,14 +26,10 @@
 # OR TORT (INCLUDING NEGLIGENCE OR OTHERWISE) ARISING IN ANY WAY OUT OF THE USE
 # OF THIS SOFTWARE, EVEN IF ADVISED OF THE POSSIBILITY OF SUCH DAMAGE.
 
-<<<<<<< HEAD
 import pytest
-=======
 import onnx.helper as oh
 from onnx import TensorProto
->>>>>>> ca3f3446
 import os
-from onnx import helper, TensorProto
 import pkg_resources as pk
 import brevitas.onnx as bo
 import numpy as np
@@ -77,7 +73,6 @@
     os.remove(export_onnx_path)
 
 
-<<<<<<< HEAD
 # input datatype
 @pytest.mark.parametrize("idt", [DataType.INT2, DataType.INT4])
 # kernel size
@@ -96,16 +91,16 @@
     ofm_dim = compute_conv_output_dim(ifm_dim, k, stride, pad=padding[0])
 
     # set up onnx model
-    inp = helper.make_tensor_value_info(
+    inp = oh.make_tensor_value_info(
         "inp", TensorProto.FLOAT, [1, ifm_ch, ifm_dim, ifm_dim]
     )
-    outp = helper.make_tensor_value_info(
+    outp = oh.make_tensor_value_info(
         "outp", TensorProto.FLOAT, [1, ofm_ch, ofm_dim, ofm_dim]
     )
 
-    W = helper.make_tensor_value_info("W", TensorProto.FLOAT, [ofm_ch, 1, k, k])
+    W = oh.make_tensor_value_info("W", TensorProto.FLOAT, [ofm_ch, 1, k, k])
 
-    dw_cnv = helper.make_node(
+    dw_cnv = oh.make_node(
         "Conv",
         inputs=["inp", "W"],
         outputs=["outp"],
@@ -114,7 +109,7 @@
         strides=[stride, stride],
         group=ifm_ch,
     )
-    graph = helper.make_graph(
+    graph = oh.make_graph(
         nodes=[dw_cnv],
         name="dw_cnv_graph",
         inputs=[inp],
@@ -122,7 +117,7 @@
         value_info=[W],
     )
 
-    model = helper.make_model(graph, producer_name="dws_cnv-model")
+    model = oh.make_model(graph, producer_name="dws_cnv-model")
     model = ModelWrapper(model)
     model.set_tensor_datatype("inp", idt)
     model.set_tensor_datatype("outp", odt)
@@ -144,8 +139,9 @@
     # check if created nodes have attributes that indicate depthwise conv
     assert model.get_tensor_sparsity("W") is not None
     im2col_node = getCustomOp(model.graph.node[1])
-    assert im2col_node.get_nodeattr("dw") == 1
-=======
+    assert im2col_node.get_nodeattr("depthwise") == 1
+
+
 def test_conv_lowering_conv_1x1():
     np.random.seed(0)
 
@@ -191,5 +187,4 @@
     assert new_model.graph.node[0].op_type == "Transpose"
     assert new_model.graph.node[1].op_type == "MatMul"
     assert new_model.graph.node[2].op_type == "Transpose"
-    assert len(new_model.graph.node) == 3
->>>>>>> ca3f3446
+    assert len(new_model.graph.node) == 3