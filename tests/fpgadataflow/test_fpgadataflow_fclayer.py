--- conflicted
+++ resolved
@@ -74,7 +74,7 @@
     input_tensor = (np.asarray(input_tensor, dtype=np.float32)).reshape(*ishape)
     return {"inp": input_tensor}
 
-def create_testcases(idt, wdt, odt):
+def create_noactivation_testcases(idt, wdt, odt):
     mh = 8
     mw = 8
 
@@ -83,14 +83,7 @@
     else:
         tdt = DataType.INT32
     # generate weights
-<<<<<<< HEAD
-    W = gen_finn_dt_tensor(wdt, [mh, mw])
-    # single global threshold at zero
-    T = np.zeros((1, 1))
-
-=======
     W = gen_finn_dt_tensor(wdt, (mw, mh))
->>>>>>> 1c3dfbb3
     # generate input data
     x = gen_finn_dt_tensor(idt, (1, mw))
 
@@ -103,59 +96,11 @@
 
             # prepare input data
             input_dict = prepare_inputs(model, x, idt)
-<<<<<<< HEAD
-
-            # execute model
-            produced = oxe.execute_onnx(model, input_dict)["outp"]
-
-            # expected output
-            if wdt == DataType.BIPOLAR:
-                W_expected = (W + 1) * 0.5 
-            else:
-                W_expected = W
-
-            if idt == DataType.BIPOLAR:
-                x_expected = (x + 1) * 0.5
-            else:
-                x_expected = x
-
-            if idt == wdt == DataType.BIPOLAR:
-                y = xp.xnorpopcountmatmul(W_expected, x_expected.reshape(-1, 1))
-                expected = multithreshold(y.reshape(1, mh), T)
-
-            else:
-                oshape = model.get_tensor_shape("outp")
-                y = np.dot(W_expected, x_expected).reshape(oshape.shape)
-                expected = multithreshold(y.reshape(1, mh), T)
-
-            assert (produced.reshape(expected.shape) == expected).all()
-
-
-def create_noativation_testcases(idt, wdt, odt):
-    mh = 8
-    mw = 8
-    # generate weights
-    W = gen_finn_dt_tensor(wdt, [mh, mw])
-    # generate input data
-    x = gen_finn_dt_tensor(idt, mw)
-
-    # set up layers with different pe and simd
-    pe_values = [1, int(mh / 2), mh]
-    simd_values = [1, int(mw / 2), mw]
-    for pe in pe_values:
-        for simd in simd_values:
-            model = make_single_fclayer_modelwrapper(W, pe, simd, wdt, idt, odt)
-            # prepare input data
-            input_dict = prepare_inputs(model, x, idt)
-
-            # expected output
-=======
             if wdt == DataType.BIPOLAR and idt == DataType.BIPOLAR:
                 # convert inputs to binary and use xnorpopcountmatmul
                 y = xp.xnorpopcountmatmul((x+1)/2, (W+1)/2)
             else:
                 y = np.matmul(x, W)
->>>>>>> 1c3dfbb3
             oshape = model.get_tensor_shape("outp")
             y_expected = y.reshape(oshape)
             # execute model
@@ -250,8 +195,6 @@
 
 
 def test_fpgadataflow_fclayer_all_bipolar():
-<<<<<<< HEAD
-=======
     mh = 8
     mw = 8
     wdt = idt = odt = DataType.BIPOLAR
@@ -285,7 +228,6 @@
             expected = multithreshold(y.reshape(1, mh), T)
 
             assert (produced.reshape(expected.shape) == expected).all()
->>>>>>> 1c3dfbb3
 
     wdt = idt = odt = DataType.BIPOLAR
     create_testcases(idt, wdt, odt)
