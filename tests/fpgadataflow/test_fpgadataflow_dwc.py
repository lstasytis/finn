# Copyright (C) 2020-2022, Xilinx, Inc.
# Copyright (C) 2023-2024, Advanced Micro Devices, Inc.
# All rights reserved.
#
# Redistribution and use in source and binary forms, with or without
# modification, are permitted provided that the following conditions are met:
#
# * Redistributions of source code must retain the above copyright notice, this
#   list of conditions and the following disclaimer.
#
# * Redistributions in binary form must reproduce the above copyright notice,
#   this list of conditions and the following disclaimer in the documentation
#   and/or other materials provided with the distribution.
#
# * Neither the name of FINN nor the names of its
#   contributors may be used to endorse or promote products derived from
#   this software without specific prior written permission.
#
# THIS SOFTWARE IS PROVIDED BY THE COPYRIGHT HOLDERS AND CONTRIBUTORS "AS IS"
# AND ANY EXPRESS OR IMPLIED WARRANTIES, INCLUDING, BUT NOT LIMITED TO, THE
# IMPLIED WARRANTIES OF MERCHANTABILITY AND FITNESS FOR A PARTICULAR PURPOSE ARE
# DISCLAIMED. IN NO EVENT SHALL THE COPYRIGHT HOLDER OR CONTRIBUTORS BE LIABLE
# FOR ANY DIRECT, INDIRECT, INCIDENTAL, SPECIAL, EXEMPLARY, OR CONSEQUENTIAL
# DAMAGES (INCLUDING, BUT NOT LIMITED TO, PROCUREMENT OF SUBSTITUTE GOODS OR
# SERVICES; LOSS OF USE, DATA, OR PROFITS; OR BUSINESS INTERRUPTION) HOWEVER
# CAUSED AND ON ANY THEORY OF LIABILITY, WHETHER IN CONTRACT, STRICT LIABILITY,
# OR TORT (INCLUDING NEGLIGENCE OR OTHERWISE) ARISING IN ANY WAY OUT OF THE USE
# OF THIS SOFTWARE, EVEN IF ADVISED OF THE POSSIBILITY OF SUCH DAMAGE.

import pytest

import numpy as np
import copy
from onnx import TensorProto, helper
from qonnx.core.datatype import DataType
from qonnx.core.modelwrapper import ModelWrapper
from qonnx.transformation.general import GiveUniqueNodeNames
from qonnx.util.basic import gen_finn_dt_tensor, qonnx_make_model

import finn.core.onnx_exec as oxe
from finn.transformation.fpgadataflow.compile_cppsim import CompileCppSim
from finn.transformation.fpgadataflow.create_stitched_ip import CreateStitchedIP
from finn.transformation.fpgadataflow.hlssynth_ip import HLSSynthIP
from finn.transformation.fpgadataflow.insert_fifo import InsertFIFO
from finn.transformation.fpgadataflow.prepare_cppsim import PrepareCppSim
from finn.transformation.fpgadataflow.prepare_ip import PrepareIP
from finn.transformation.fpgadataflow.prepare_rtlsim import PrepareRTLSim
from finn.transformation.fpgadataflow.set_exec_mode import SetExecMode
from finn.transformation.fpgadataflow.specialize_layers import SpecializeLayers


<<<<<<< HEAD
def make_single_dwc_modelwrapper(shape, inWidth, outWidth, resize, finn_dtype, impl_style):
=======
def make_single_dwc_modelwrapper(shape, inWidth, outWidth, finn_dtype, impl_style):
>>>>>>> 10bf54b7
    inp = helper.make_tensor_value_info("inp", TensorProto.FLOAT, shape)
    outp = helper.make_tensor_value_info("outp", TensorProto.FLOAT, shape)

    optype = "StreamingDataWidthConverter"

    DWC_node = helper.make_node(
        optype,
        ["inp"],
        ["outp"],
        domain="finn.custom_op.fpgadataflow",
        backend="fpgadataflow",
        shape=shape,
        inWidth=inWidth,
        outWidth=outWidth,
        resize=resize,
        preferred_impl_style=impl_style,

        dataType=str(finn_dtype.name),
        preferred_impl_style=impl_style,
    )

    graph = helper.make_graph(nodes=[DWC_node], name="dwc_graph", inputs=[inp], outputs=[outp])

    model = qonnx_make_model(graph, producer_name="dwc-model")
    model = ModelWrapper(model)

    model.set_tensor_datatype("inp", finn_dtype)
    model.set_tensor_datatype("outp", finn_dtype)

    return model


def prepare_inputs(input_tensor, dt):
    return {"inp": input_tensor}




@pytest.mark.parametrize(
    "config",
    [
<<<<<<< HEAD
        # the LCM <= shape[1] hard constraint should hold
        # for the values after padding/cropping
        ([1, 2, 8], 4, 2, -1, DataType["INT2"]),
        ([1, 24], 6, 6, 1, DataType["INT2"]),
        ([1, 2, 8], 8, 16, 0,  DataType["INT2"]),
        ([1, 2, 8], 4, 4, 0, DataType["INT2"]),
        ([1, 2, 8], 8, 18, 1,  DataType["INT2"]),
        ([1, 2, 24], 4, 6, 0, DataType["INT2"]),
        ([1, 24], 6, 4, 0, DataType["INT2"]),
        ([1, 96], 24, 28, 2, DataType["INT2"]),
        ([1, 5, 512], 1024, 1028, 2, DataType["INT2"]),
        ([1, 512], 1024, 1020, -2, DataType["INT2"]),
        
    ],
)
@pytest.mark.parametrize("exec_mode", ["cppsim","rtlsim"])
=======
        ([1, 24], 6, 4, DataType["INT2"]),
        ([1, 24], 4, 6, DataType["INT2"]),
        ([1, 4], 2, 4, DataType["BIPOLAR"]),
        ([1, 4], 4, 2, DataType["INT2"]),
        ([1, 2, 8], 4, 4, DataType["INT2"]),
        ([1, 2, 8], 8, 16, DataType["INT2"]),
    ],
)
@pytest.mark.parametrize("exec_mode", ["cppsim", "rtlsim"])
@pytest.mark.parametrize("impl_style", ["hls", "rtl"])
>>>>>>> 10bf54b7
@pytest.mark.fpgadataflow
@pytest.mark.slow
# impl style
@pytest.mark.parametrize("impl_style", ["hls"])
@pytest.mark.vivado
def test_fpgadataflow_dwc(config, exec_mode, impl_style):
<<<<<<< HEAD
    shape, inWidth, outWidth, resize, finn_dtype = config
=======
    shape, inWidth, outWidth, finn_dtype = config
>>>>>>> 10bf54b7

    test_fpga_part = "xc7z020clg400-1"
    # generate input data
    x = gen_finn_dt_tensor(finn_dtype, shape)
    input_dict = prepare_inputs(x, finn_dtype)

<<<<<<< HEAD
    model = make_single_dwc_modelwrapper(shape, inWidth, outWidth, resize, finn_dtype, impl_style)
=======
    model = make_single_dwc_modelwrapper(shape, inWidth, outWidth, finn_dtype, impl_style)
>>>>>>> 10bf54b7
    # verify abstraction level execution
    y = oxe.execute_onnx(model, input_dict)["outp"]
    golden_shape = copy.copy(shape)

    # adjusting the output shape based on what we expect ----
    out_els = outWidth / finn_dtype.bitwidth() - resize
    num_words = int(shape[-1] // out_els) 
    golden_shape[-1] += resize * num_words
    # adjusting the output shape based on what we expect ----

    assert y.shape == tuple(golden_shape), """The output shape is incorrect."""

    model = model.transform(SpecializeLayers(test_fpga_part))
    model = model.transform(GiveUniqueNodeNames())
    if exec_mode == "cppsim":
        model = model.transform(PrepareCppSim())
        model = model.transform(CompileCppSim())
        model = model.transform(SetExecMode("cppsim"))
    elif exec_mode == "rtlsim":
        model = model.transform(PrepareIP(test_fpga_part, 5))
        model = model.transform(HLSSynthIP())
        model = model.transform(SetExecMode("rtlsim"))
        model = model.transform(PrepareRTLSim())
    y = oxe.execute_onnx(model, input_dict)["outp"]


    assert y.shape == tuple(golden_shape), """The output shape is incorrect."""





@pytest.mark.parametrize(
    "config",
    [
<<<<<<< HEAD

        # stitching currently fails tests with non-zero resizing
        # RTL outputs are correct thus the issue is in the 
        # way rtsim_exec takes folded_output_shape()
        # TODO: adjust these public functions to work for
        # rtlsim_exec 
        ([1, 2, 8], 4, 2, -1, DataType["INT2"]),
        ([1, 24], 6, 6, 1, DataType["INT2"]),
        ([1, 2, 8], 8, 16, 0,  DataType["INT2"]),
        ([1, 2, 8], 4, 4, 0, DataType["INT2"]),
        ([1, 2, 8], 8, 18, 1,  DataType["INT2"]),
        ([1, 2, 24], 4, 6, 0, DataType["INT2"]),
        ([1, 24], 6, 4, 0, DataType["INT2"]),
        ([1, 96], 24, 28, 2, DataType["INT2"]),
        ([1, 5, 512], 1024, 1028, 2, DataType["INT2"]),
        ([1, 512], 1024, 1020, -2, DataType["INT2"]),
        
=======
        ([1, 4], 2, 4, DataType["BIPOLAR"]),
        ([1, 4], 4, 2, DataType["INT2"]),
        ([1, 2, 8], 4, 4, DataType["INT2"]),
        ([1, 2, 8], 8, 16, DataType["INT2"]),
>>>>>>> 10bf54b7
    ],
)
@pytest.mark.parametrize("impl_style", ["hls", "rtl"])
@pytest.mark.fpgadataflow
@pytest.mark.slow
# impl style
@pytest.mark.parametrize("impl_style", ["hls"])
@pytest.mark.vivado
def test_fpgadataflow_dwc_stitched_rtlsim(config, impl_style):
<<<<<<< HEAD
    shape, inWidth, outWidth, resize, finn_dtype = config

    golden_shape = copy.copy(shape)

    # adjusting the output shape based on what we expect ----
    out_els = outWidth / finn_dtype.bitwidth() - resize
    num_words = int(shape[-1] // out_els) 
    golden_shape[-1] += resize * num_words
=======
    shape, inWidth, outWidth, finn_dtype = config
>>>>>>> 10bf54b7

    test_fpga_part = "xc7z020clg400-1"
    target_clk_ns = 10.0
    # generate input data
    x = gen_finn_dt_tensor(finn_dtype, shape)
    input_dict = prepare_inputs(x, finn_dtype)

<<<<<<< HEAD
    model = make_single_dwc_modelwrapper(shape, inWidth, outWidth, resize, finn_dtype, impl_style)
    model = model.transform(SpecializeLayers())
=======
    model = make_single_dwc_modelwrapper(shape, inWidth, outWidth, finn_dtype, impl_style)
    model = model.transform(SpecializeLayers(test_fpga_part))
>>>>>>> 10bf54b7
    model = model.transform(InsertFIFO(create_shallow_fifos=True))
    model = model.transform(SpecializeLayers(test_fpga_part))
    model = model.transform(GiveUniqueNodeNames())
    model = model.transform(PrepareIP(test_fpga_part, target_clk_ns))
    model = model.transform(HLSSynthIP())
    model = model.transform(CreateStitchedIP(test_fpga_part, target_clk_ns))
    model.set_metadata_prop("exec_mode", "rtlsim")
    y = oxe.execute_onnx(model, input_dict)["outp"]

    assert y.shape == tuple(golden_shape), """The output shape is incorrect."""
<|MERGE_RESOLUTION|>--- conflicted
+++ resolved
@@ -49,11 +49,7 @@
 from finn.transformation.fpgadataflow.specialize_layers import SpecializeLayers
 
 
-<<<<<<< HEAD
-def make_single_dwc_modelwrapper(shape, inWidth, outWidth, resize, finn_dtype, impl_style):
-=======
 def make_single_dwc_modelwrapper(shape, inWidth, outWidth, finn_dtype, impl_style):
->>>>>>> 10bf54b7
     inp = helper.make_tensor_value_info("inp", TensorProto.FLOAT, shape)
     outp = helper.make_tensor_value_info("outp", TensorProto.FLOAT, shape)
 
@@ -95,24 +91,6 @@
 @pytest.mark.parametrize(
     "config",
     [
-<<<<<<< HEAD
-        # the LCM <= shape[1] hard constraint should hold
-        # for the values after padding/cropping
-        ([1, 2, 8], 4, 2, -1, DataType["INT2"]),
-        ([1, 24], 6, 6, 1, DataType["INT2"]),
-        ([1, 2, 8], 8, 16, 0,  DataType["INT2"]),
-        ([1, 2, 8], 4, 4, 0, DataType["INT2"]),
-        ([1, 2, 8], 8, 18, 1,  DataType["INT2"]),
-        ([1, 2, 24], 4, 6, 0, DataType["INT2"]),
-        ([1, 24], 6, 4, 0, DataType["INT2"]),
-        ([1, 96], 24, 28, 2, DataType["INT2"]),
-        ([1, 5, 512], 1024, 1028, 2, DataType["INT2"]),
-        ([1, 512], 1024, 1020, -2, DataType["INT2"]),
-        
-    ],
-)
-@pytest.mark.parametrize("exec_mode", ["cppsim","rtlsim"])
-=======
         ([1, 24], 6, 4, DataType["INT2"]),
         ([1, 24], 4, 6, DataType["INT2"]),
         ([1, 4], 2, 4, DataType["BIPOLAR"]),
@@ -123,29 +101,20 @@
 )
 @pytest.mark.parametrize("exec_mode", ["cppsim", "rtlsim"])
 @pytest.mark.parametrize("impl_style", ["hls", "rtl"])
->>>>>>> 10bf54b7
 @pytest.mark.fpgadataflow
 @pytest.mark.slow
 # impl style
 @pytest.mark.parametrize("impl_style", ["hls"])
 @pytest.mark.vivado
 def test_fpgadataflow_dwc(config, exec_mode, impl_style):
-<<<<<<< HEAD
-    shape, inWidth, outWidth, resize, finn_dtype = config
-=======
     shape, inWidth, outWidth, finn_dtype = config
->>>>>>> 10bf54b7
 
     test_fpga_part = "xc7z020clg400-1"
     # generate input data
     x = gen_finn_dt_tensor(finn_dtype, shape)
     input_dict = prepare_inputs(x, finn_dtype)
 
-<<<<<<< HEAD
-    model = make_single_dwc_modelwrapper(shape, inWidth, outWidth, resize, finn_dtype, impl_style)
-=======
     model = make_single_dwc_modelwrapper(shape, inWidth, outWidth, finn_dtype, impl_style)
->>>>>>> 10bf54b7
     # verify abstraction level execution
     y = oxe.execute_onnx(model, input_dict)["outp"]
     golden_shape = copy.copy(shape)
@@ -181,30 +150,10 @@
 @pytest.mark.parametrize(
     "config",
     [
-<<<<<<< HEAD
-
-        # stitching currently fails tests with non-zero resizing
-        # RTL outputs are correct thus the issue is in the 
-        # way rtsim_exec takes folded_output_shape()
-        # TODO: adjust these public functions to work for
-        # rtlsim_exec 
-        ([1, 2, 8], 4, 2, -1, DataType["INT2"]),
-        ([1, 24], 6, 6, 1, DataType["INT2"]),
-        ([1, 2, 8], 8, 16, 0,  DataType["INT2"]),
-        ([1, 2, 8], 4, 4, 0, DataType["INT2"]),
-        ([1, 2, 8], 8, 18, 1,  DataType["INT2"]),
-        ([1, 2, 24], 4, 6, 0, DataType["INT2"]),
-        ([1, 24], 6, 4, 0, DataType["INT2"]),
-        ([1, 96], 24, 28, 2, DataType["INT2"]),
-        ([1, 5, 512], 1024, 1028, 2, DataType["INT2"]),
-        ([1, 512], 1024, 1020, -2, DataType["INT2"]),
-        
-=======
         ([1, 4], 2, 4, DataType["BIPOLAR"]),
         ([1, 4], 4, 2, DataType["INT2"]),
         ([1, 2, 8], 4, 4, DataType["INT2"]),
         ([1, 2, 8], 8, 16, DataType["INT2"]),
->>>>>>> 10bf54b7
     ],
 )
 @pytest.mark.parametrize("impl_style", ["hls", "rtl"])
@@ -214,18 +163,7 @@
 @pytest.mark.parametrize("impl_style", ["hls"])
 @pytest.mark.vivado
 def test_fpgadataflow_dwc_stitched_rtlsim(config, impl_style):
-<<<<<<< HEAD
-    shape, inWidth, outWidth, resize, finn_dtype = config
-
-    golden_shape = copy.copy(shape)
-
-    # adjusting the output shape based on what we expect ----
-    out_els = outWidth / finn_dtype.bitwidth() - resize
-    num_words = int(shape[-1] // out_els) 
-    golden_shape[-1] += resize * num_words
-=======
     shape, inWidth, outWidth, finn_dtype = config
->>>>>>> 10bf54b7
 
     test_fpga_part = "xc7z020clg400-1"
     target_clk_ns = 10.0
@@ -233,13 +171,8 @@
     x = gen_finn_dt_tensor(finn_dtype, shape)
     input_dict = prepare_inputs(x, finn_dtype)
 
-<<<<<<< HEAD
-    model = make_single_dwc_modelwrapper(shape, inWidth, outWidth, resize, finn_dtype, impl_style)
-    model = model.transform(SpecializeLayers())
-=======
     model = make_single_dwc_modelwrapper(shape, inWidth, outWidth, finn_dtype, impl_style)
     model = model.transform(SpecializeLayers(test_fpga_part))
->>>>>>> 10bf54b7
     model = model.transform(InsertFIFO(create_shallow_fifos=True))
     model = model.transform(SpecializeLayers(test_fpga_part))
     model = model.transform(GiveUniqueNodeNames())
