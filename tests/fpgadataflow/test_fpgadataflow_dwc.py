# Copyright (C) 2020-2022, Xilinx, Inc.
# Copyright (C) 2023-2024, Advanced Micro Devices, Inc.
# All rights reserved.
#
# Redistribution and use in source and binary forms, with or without
# modification, are permitted provided that the following conditions are met:
#
# * Redistributions of source code must retain the above copyright notice, this
#   list of conditions and the following disclaimer.
#
# * Redistributions in binary form must reproduce the above copyright notice,
#   this list of conditions and the following disclaimer in the documentation
#   and/or other materials provided with the distribution.
#
# * Neither the name of FINN nor the names of its
#   contributors may be used to endorse or promote products derived from
#   this software without specific prior written permission.
#
# THIS SOFTWARE IS PROVIDED BY THE COPYRIGHT HOLDERS AND CONTRIBUTORS "AS IS"
# AND ANY EXPRESS OR IMPLIED WARRANTIES, INCLUDING, BUT NOT LIMITED TO, THE
# IMPLIED WARRANTIES OF MERCHANTABILITY AND FITNESS FOR A PARTICULAR PURPOSE ARE
# DISCLAIMED. IN NO EVENT SHALL THE COPYRIGHT HOLDER OR CONTRIBUTORS BE LIABLE
# FOR ANY DIRECT, INDIRECT, INCIDENTAL, SPECIAL, EXEMPLARY, OR CONSEQUENTIAL
# DAMAGES (INCLUDING, BUT NOT LIMITED TO, PROCUREMENT OF SUBSTITUTE GOODS OR
# SERVICES; LOSS OF USE, DATA, OR PROFITS; OR BUSINESS INTERRUPTION) HOWEVER
# CAUSED AND ON ANY THEORY OF LIABILITY, WHETHER IN CONTRACT, STRICT LIABILITY,
# OR TORT (INCLUDING NEGLIGENCE OR OTHERWISE) ARISING IN ANY WAY OUT OF THE USE
# OF THIS SOFTWARE, EVEN IF ADVISED OF THE POSSIBILITY OF SUCH DAMAGE.

import pytest
import numpy as np
from onnx import TensorProto, helper
from qonnx.core.datatype import DataType
from qonnx.core.modelwrapper import ModelWrapper
from qonnx.transformation.general import GiveUniqueNodeNames
from qonnx.util.basic import gen_finn_dt_tensor, qonnx_make_model
from finn.transformation.fpgadataflow.set_fifo_depths import InsertAndSetFIFODepths
import finn.core.onnx_exec as oxe
from finn.transformation.fpgadataflow.compile_cppsim import CompileCppSim
from finn.transformation.fpgadataflow.create_stitched_ip import CreateStitchedIP
from finn.transformation.fpgadataflow.hlssynth_ip import HLSSynthIP
from finn.transformation.fpgadataflow.insert_fifo import InsertFIFO
from finn.transformation.fpgadataflow.prepare_cppsim import PrepareCppSim
from finn.transformation.fpgadataflow.prepare_ip import PrepareIP
from finn.transformation.fpgadataflow.prepare_rtlsim import PrepareRTLSim
from finn.transformation.fpgadataflow.set_exec_mode import SetExecMode
from finn.transformation.fpgadataflow.specialize_layers import SpecializeLayers
from finn.transformation.fpgadataflow.vitis_build import CreateVitisXO, VitisBuild, VitisLink
from finn.core.throughput_test import throughput_test_rtlsim
from qonnx.custom_op.registry import getCustomOp
from qonnx.transformation.general import (
    RemoveUnusedTensors,
)

from finn.analysis.fpgadataflow.post_synth_res import post_synth_res
import finn.builder.build_dataflow as build
import finn.builder.build_dataflow_config as build_cfg
import os
import shutil

from finn.transformation.fpgadataflow.create_dataflow_partition import (
    CreateDataflowPartition,
)



from finn.util.basic import CppBuilder, get_rtlsim_trace_depth, make_build_dir


import os
import xml.etree.ElementTree as ET
from qonnx.core.modelwrapper import ModelWrapper
from qonnx.custom_op.registry import getCustomOp

from finn.util.fpgadataflow import is_hls_node, is_rtl_node

def post_synth_res_dwc(model, override_synth_report_filename=None):
    """Extracts the FPGA resource results from the Vivado synthesis.
    This function extras only a DWC from a DWC-only stitched model

    Returns {node name : resources_dict}."""

    res_dict = {}
    if override_synth_report_filename is not None:
        synth_report_filename = override_synth_report_filename
    else:
        synth_report_filename = model.get_metadata_prop("vivado_synth_rpt")
    if os.path.isfile(synth_report_filename):
        tree = ET.parse(synth_report_filename)
        root = tree.getroot()
        all_cells = root.findall(".//tablecell")
        # strip all whitespace from table cell contents
        for cell in all_cells:
            cell.attrib["contents"] = cell.attrib["contents"].strip()
    else:
        raise Exception("Please run synthesis first")

    # TODO build these indices based on table headers instead of harcoding
    restype_to_ind_default = {
        "LUT": 2,
        "SRL": 5,
        "FF": 6,
        "BRAM_36K": 7,
        "BRAM_18K": 8,
        "DSP48": 9,
    }
    restype_to_ind_vitis = {
        "LUT": 4,
        "SRL": 7,
        "FF": 8,
        "BRAM_36K": 9,
        "BRAM_18K": 10,
        "URAM": 11,
        "DSP48": 12,
    }

    if model.get_metadata_prop("platform") == "alveo":
        restype_to_ind = restype_to_ind_vitis
    else:
        restype_to_ind = restype_to_ind_default

    def get_instance_stats(inst_name):
        row = root.findall(".//*[@contents='%s']/.." % inst_name)
        if row != []:
            node_dict = {}
            row = list(row[0])
            for restype, ind in restype_to_ind.items():
                node_dict[restype] = int(row[ind].attrib["contents"])
            return node_dict
        else:
            return None

    # global (top-level) stats, including shell etc.
    top_dict = get_instance_stats("(top)")
    if top_dict is not None:
        res_dict["(top)"] = top_dict

    for node in model.graph.node:
        if node.op_type == "StreamingDataflowPartition":
            sdp_model = ModelWrapper(getCustomOp(node).get_nodeattr("model"))
            sdp_res_dict = post_synth_res(sdp_model, synth_report_filename)
            res_dict.update(sdp_res_dict)
        elif is_hls_node(node) or is_rtl_node(node):
            node_dict = get_instance_stats(f"top_StreamingDataflowPartition_1_0_StreamingDataflowPartition_1_StreamingDataflowPartition_1_StreamingDataWidthConverter_hls_0_0")
            if node_dict is not None:
                res_dict[node.name] = node_dict

    return res_dict



def make_single_dwc_modelwrapper(in_shape, out_shape, inWidth, outWidth, finn_dtype):
    inp = helper.make_tensor_value_info("inp", TensorProto.FLOAT, in_shape)
    outp = helper.make_tensor_value_info("outp", TensorProto.FLOAT, out_shape)

    optype = "StreamingDataWidthConverter"

    DWC_node = helper.make_node(
        optype,
        ["inp"],
        ["outp"],
        domain="finn.custom_op.fpgadataflow",
        backend="fpgadataflow",
        in_shape=in_shape,
        out_shape=out_shape,
        inWidth=inWidth,
        outWidth=outWidth,
        preferred_impl_style="hls",
        dataType=str(finn_dtype.name),
    )

    graph = helper.make_graph(nodes=[DWC_node], name="dwc_graph", inputs=[inp], outputs=[outp])

    model = qonnx_make_model(graph, producer_name="dwc-model")
    model = ModelWrapper(model)

    model.set_tensor_datatype("inp", finn_dtype)
    model.set_tensor_datatype("outp", finn_dtype)

    return model


def prepare_inputs(input_tensor, dt):
    return {"inp": input_tensor}



@pytest.mark.parametrize(
    "config",
    [


        ([1, 2, 2, 1680], [1, 2, 2, 1680], 70, 240, DataType["BIPOLAR"]), # extra word of padding
        ([1, 2, 2, 1680], [1, 2, 2, 1680], 240, 70, DataType["BIPOLAR"]), # extra word of padding



        ([1, 1680], [1, 1680], 70, 240, DataType["BIPOLAR"]), # extra word of padding
        ([1, 1680], [1, 1680], 240, 70, DataType["BIPOLAR"]), # extra word of padding


        ([1, 1680], [1, 1680], 35, 280, DataType["BIPOLAR"]), # extra word of padding
        ([1, 1680], [1, 1680], 280, 35, DataType["BIPOLAR"]), # extra word of padding

        # requires LCM for old version
        ([1, 42], [1, 42], 6, 14, DataType["BIPOLAR"]), # extra word of padding
        ([1, 1239], [1, 1239], 21, 59, DataType["BIPOLAR"]), # extra word of padding
        ([1, 1680], [1, 1680], 70, 240, DataType["BIPOLAR"]), # extra word of padding

        ([1, 42], [1, 42], 14, 6, DataType["BIPOLAR"]), # extra word of padding
        ([1, 1239], [1, 1239], 59, 21, DataType["BIPOLAR"]), # extra word of padding
        ([1, 1680], [1, 1680], 240, 70, DataType["BIPOLAR"]), # extra word of padding


        # conversion without needing LCMs
        ([1, 180], [1, 180], 2, 18, DataType["BIPOLAR"]), # extra word of padding
        ([1, 720], [1, 720], 8, 72, DataType["BIPOLAR"]), # extra word of padding
        ([1, 2880], [1, 2880], 32, 288, DataType["BIPOLAR"]), # extra word of padding

        ([1, 180], [1, 180], 18, 2, DataType["BIPOLAR"]), # extra word of padding
        ([1, 720], [1, 720], 72, 8, DataType["BIPOLAR"]), # extra word of padding
        ([1, 2880], [1, 2880], 288, 32, DataType["BIPOLAR"]), # extra word of padding


        # passthrough
        ([1, 100], [1, 100], 10, 10, DataType["BIPOLAR"]), # extra word of padding
        ([1, 400], [1, 400], 40, 40, DataType["BIPOLAR"]), # extra word of padding
        ([1, 1600], [1, 1600], 160, 160, DataType["BIPOLAR"]), # extra word of padding
        
      
    ],
)
@pytest.mark.parametrize("exec_mode", ["rtlsim","cppsim"])
@pytest.mark.fpgadataflow
@pytest.mark.slow
@pytest.mark.vivado
def test_fpgadataflow_dwc(config, exec_mode):
    in_shape, out_shape, inWidth, outWidth, finn_dtype = config

    test_fpga_part = "xc7z020clg400-1"
    # generate input data
    x = gen_finn_dt_tensor(finn_dtype, in_shape)
    input_dict = prepare_inputs(x, finn_dtype)

    model = make_single_dwc_modelwrapper(in_shape, out_shape, inWidth, outWidth, finn_dtype)
    # verify abstraction level execution
    y = oxe.execute_onnx(model, input_dict)["outp"]


    assert y.shape == tuple(out_shape), """The output shape is incorrect."""
    # remove padding if it was performed
    y = y.reshape(1,np.prod(y.shape))
    x = x.reshape(1,np.prod(x.shape))

    if y.shape[-1] > x.shape[-1]:
        y = y[0,:x.shape[-1]]
    else:
        x = x[0,:y.shape[-1]]


    assert (
        y == x
    ).all(), """The output values are not the same as the
        input values anymore."""
    

    model = model.transform(SpecializeLayers(test_fpga_part))
    model = model.transform(GiveUniqueNodeNames())
    if exec_mode == "cppsim":
        model = model.transform(PrepareCppSim())
        model = model.transform(CompileCppSim())
        model = model.transform(SetExecMode("cppsim"))
    elif exec_mode == "rtlsim":
        model = model.transform(GiveUniqueNodeNames())
        model = model.transform(PrepareIP(test_fpga_part, 5))
        model = model.transform(HLSSynthIP())
        model = model.transform(SetExecMode("rtlsim"))
        model = model.transform(PrepareRTLSim())
    y = oxe.execute_onnx(model, input_dict)["outp"]



    assert y.shape == tuple(out_shape), """The output shape is incorrect."""

    # remove padding if it was performed
    y = y.reshape(1,np.prod(y.shape))
    x = x.reshape(1,np.prod(x.shape))

    if y.shape[-1] > x.shape[-1]:
        y = y[0,:x.shape[-1]]
    else:
        x = x[0,:y.shape[-1]]


    # cpp sim assert fails for BIPOLAR data type, but not RTL.
    if (finn_dtype != DataType["BIPOLAR"]) or (finn_dtype != DataType["BIPOLAR"] and exec_mode != "cppsim"):
        assert (
            y == x
        ).all(), """The output values are not the same as the
            input values anymore."""
    else: assert True # we





@pytest.mark.parametrize(
    "config",
    [

        ([1, 840], [1, 840], 35, 120, DataType["BIPOLAR"]), # extra word of padding
        ([1, 840], [1, 840], 120, 35, DataType["BIPOLAR"]), # extra word of padding


        ([1, 1680], [1, 1680], 35, 280, DataType["BIPOLAR"]), # extra word of padding
        ([1, 1680], [1, 1680], 280, 35, DataType["BIPOLAR"]), # extra word of padding

        # requires LCM for old version
        ([1, 42], [1, 42], 6, 14, DataType["BIPOLAR"]), # extra word of padding
        ([1, 1239], [1, 1239], 21, 59, DataType["BIPOLAR"]), # extra word of padding
        ([1, 1680], [1, 1680], 70, 240, DataType["BIPOLAR"]), # extra word of padding

        ([1, 42], [1, 42], 14, 6, DataType["BIPOLAR"]), # extra word of padding
        ([1, 1239], [1, 1239], 59, 21, DataType["BIPOLAR"]), # extra word of padding
        ([1, 1680], [1, 1680], 240, 70, DataType["BIPOLAR"]), # extra word of padding


        # conversion without needing LCMs
        ([1, 180], [1, 180], 2, 18, DataType["BIPOLAR"]), # extra word of padding
        ([1, 720], [1, 720], 8, 72, DataType["BIPOLAR"]), # extra word of padding
        ([1, 2880], [1, 2880], 32, 288, DataType["BIPOLAR"]), # extra word of padding

        ([1, 180], [1, 180], 18, 2, DataType["BIPOLAR"]), # extra word of padding
        ([1, 720], [1, 720], 72, 8, DataType["BIPOLAR"]), # extra word of padding
        ([1, 2880], [1, 2880], 288, 32, DataType["BIPOLAR"]), # extra word of padding


        # passthrough
        ([1, 100], [1, 100], 10, 10, DataType["BIPOLAR"]), # extra word of padding
        ([1, 400], [1, 400], 40, 40, DataType["BIPOLAR"]), # extra word of padding
        ([1, 1600], [1, 1600], 160, 160, DataType["BIPOLAR"]), # extra word of padding
        
        
    ],
)
@pytest.mark.fpgadataflow
@pytest.mark.slow
@pytest.mark.parametrize("measure_resources", [True])
@pytest.mark.parametrize("measure_functionality", [False])
@pytest.mark.parametrize("measure_performance", [False])
@pytest.mark.parametrize("test_type", ["new"])
@pytest.mark.vivado
def test_fpgadataflow_dwc_stitched_rtlsim(config, measure_resources,measure_functionality, measure_performance, test_type):
    in_shape, out_shape, inWidth, outWidth, finn_dtype = config

    test_fpga_part = "xc7z020clg400-1"
    target_clk_ns = 4
    # generate input data
    x = gen_finn_dt_tensor(finn_dtype, in_shape)
    input_dict = prepare_inputs(x, finn_dtype)

<<<<<<< HEAD
    test_name = "dwc_res_tests_{inWidth}_{outWidth}"

    build_dir = os.environ["FINN_BUILD_DIR"]


    build_dir = build_dir + "/test_model/"
    if not os.path.isdir(build_dir):
        build_dir = make_build_dir(prefix="dwc_performance_testing_")


    model = make_single_dwc_modelwrapper(in_shape, out_shape, inWidth, outWidth, finn_dtype)
    model = model.transform(SpecializeLayers())
    model_dir = f"{build_dir}/dwc_res_tests_{inWidth}_{outWidth}"
    model_file = f"{model_dir}/model.onnx"
    model.save(model_dir)
    



    final_output_dir = build_dir

    #Delete previous run results if exist
   # if os.path.exists(final_output_dir):
   #     shutil.rmtree(final_output_dir)
   #     print("Previous run results deleted!")



    cfg = build.DataflowBuildConfig(
        output_dir          = final_output_dir,
        mvau_wwidth_max     = 80,
        target_fps          = 1000000,
        synth_clk_period_ns = target_clk_ns,
        board               = "Pynq-Z1",
       # board               = "U250",
        shell_flow_type     = build_cfg.ShellFlowType.VIVADO_ZYNQ,
        generate_outputs=[
           # build_cfg.DataflowOutputType.STITCHED_IP,
        #    build_cfg.DataflowOutputType.OOC_SYNTH,
            build_cfg.DataflowOutputType.BITFILE,
        #    build_cfg.DataflowOutputType.PYNQ_DRIVER,
        #    build_cfg.DataflowOutputType.DEPLOYMENT_PACKAGE,
        ]
    )
    build.build_dataflow_cfg(model_dir, cfg)


    """
    parent_model = model.transform(CreateDataflowPartition())
    #parent_model.save(build_dir + "/end2end_cnv_w1a1_dataflow_parent.onnx")
    sdp_node = parent_model.get_nodes_by_op_type("StreamingDataflowPartition")[0]
    sdp_node = getCustomOp(sdp_node)
    dataflow_model_filename = sdp_node.get_nodeattr("model")
    # save the dataflow partition with a different name for easier access
    # and specialize the layers to HLS variants
    dataflow_model = ModelWrapper(dataflow_model_filename)
    model = dataflow_model.transform(SpecializeLayers())


    
=======
    model = make_single_dwc_modelwrapper(shape, inWidth, outWidth, finn_dtype)
    model = model.transform(SpecializeLayers(test_fpga_part))
    model = model.transform(InsertFIFO(create_shallow_fifos=True))
    model = model.transform(SpecializeLayers(test_fpga_part))
>>>>>>> 34f73d55
    model = model.transform(GiveUniqueNodeNames())
    model = model.transform(CreateDataflowPartition())

    
    kernel_model = model
    sdp_nodes = model.get_nodes_by_op_type("StreamingDataflowPartition")
    for sdp_node in sdp_nodes:
        prefix = sdp_node.name + "_"
        sdp_node = getCustomOp(sdp_node)
        dataflow_model_filename = sdp_node.get_nodeattr("model")
        kernel_model = ModelWrapper(dataflow_model_filename)
        kernel_model = kernel_model.transform(InsertFIFO())
        kernel_model = kernel_model.transform(SpecializeLayers())
        kernel_model = kernel_model.transform(RemoveUnusedTensors())
        kernel_model = kernel_model.transform(GiveUniqueNodeNames(prefix))
        kernel_model.save(dataflow_model_filename)
        kernel_model = kernel_model.transform(PrepareIP(test_fpga_part, target_clk_ns))
        kernel_model = kernel_model.transform(HLSSynthIP())
        kernel_model = kernel_model.transform(
            CreateStitchedIP(test_fpga_part, target_clk_ns, sdp_node.onnx_node.name, True)
        )
        kernel_model.set_metadata_prop("platform", "alveo")
        kernel_model = kernel_model.transform(CreateVitisXO(sdp_node.onnx_node.name))
        kernel_model = kernel_model.transform(VitisLink(platform="alveo",f_mhz=round(1000/target_clk_ns)))
        kernel_model.save(dataflow_model_filename)
    model = kernel_model
    
    
    
    model = model.transform(VitisBuild(fpga_part=test_fpga_part,period_ns=target_clk_ns,platform="alveo"))
    """
    model.set_metadata_prop("rtlsim_so", "")
    model.set_metadata_prop("exec_mode", "rtlsim")
    res = post_synth_res_dwc(model,f"{final_output_dir}/report/post_synth_resources.xml")
    res = res[""]
    build_dir = os.environ["FINN_BUILD_DIR"]
    build_dir += f"/dwc_performance_testing_{test_type}"
    lut = res["LUT"]
    ff = res["FF"]
    target_clk = int(np.round(1000 / target_clk_ns))
    with open(f'{build_dir}/measurements.txt',"a+") as f: 
        f.writelines(f"{target_clk}\t{inWidth}\t{outWidth}\tnew_hls\t{lut}\t{ff}\n")  

   # with open(f"{build_dir}_new_DWC_res.txt", 'a+') as f:
     #   f.write(res) # here filter to only what we care about
    print(f"{target_clk}\t{inWidth}\t{outWidth}\tnew_hls\t{lut}\t{ff}\n")

    #assert True == False

    if measure_functionality:
        y = oxe.execute_onnx(model, input_dict)["outp"]


        assert y.shape == tuple(out_shape), """The output shape is incorrect."""

        # remove padding if it was performed
        y = y.reshape(1,np.prod(y.shape))
        x = x.reshape(1,np.prod(x.shape))

        if y.shape[-1] > x.shape[-1]:
            y = y[0,:x.shape[-1]]
        else:
            x = x[0,:y.shape[-1]]


        assert (
            y == x
        ).all(), """The output values are not the same as the
            input values anymore."""


    if measure_performance:
        rtlsim_bs = 50
        res = throughput_test_rtlsim(model, rtlsim_bs)
        print(f"Performance for {in_shape, out_shape,inWidth,outWidth} :", res)






<|MERGE_RESOLUTION|>--- conflicted
+++ resolved
@@ -359,7 +359,6 @@
     x = gen_finn_dt_tensor(finn_dtype, in_shape)
     input_dict = prepare_inputs(x, finn_dtype)
 
-<<<<<<< HEAD
     test_name = "dwc_res_tests_{inWidth}_{outWidth}"
 
     build_dir = os.environ["FINN_BUILD_DIR"]
@@ -420,12 +419,6 @@
 
 
     
-=======
-    model = make_single_dwc_modelwrapper(shape, inWidth, outWidth, finn_dtype)
-    model = model.transform(SpecializeLayers(test_fpga_part))
-    model = model.transform(InsertFIFO(create_shallow_fifos=True))
-    model = model.transform(SpecializeLayers(test_fpga_part))
->>>>>>> 34f73d55
     model = model.transform(GiveUniqueNodeNames())
     model = model.transform(CreateDataflowPartition())
 
