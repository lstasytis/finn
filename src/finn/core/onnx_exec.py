--- conflicted
+++ resolved
@@ -39,11 +39,7 @@
 from finn.core.rtlsim_exec import rtlsim_exec
 from finn.custom_op.registry import getCustomOp
 import finn.analysis.topology as ta
-<<<<<<< HEAD
-from finn.util.basic import sanitize_quant_values
-=======
 from finn.util.basic import sanitize_quant_values, get_sanitize_quant_tensors
->>>>>>> b7283d16
 
 
 def execute_node(node, context, graph):
@@ -164,16 +160,6 @@
         # we can simply walk down the list since the ONNX spec guarantees that it is
         # topologically sorted
         for node in graph.node:
-<<<<<<< HEAD
-            # call util function match input values to quantization annotation
-            execution_context = sanitize_quant_values(
-                model, node.input, execution_context
-            )
-            execute_node(node, execution_context, graph)
-            execution_context = sanitize_quant_values(
-                model, node.output, execution_context
-            )
-=======
             if get_sanitize_quant_tensors() != 0:
                 # round input values to match quantization annotation
                 execution_context = sanitize_quant_values(
@@ -185,7 +171,6 @@
                 execution_context = sanitize_quant_values(
                     model, node.output, execution_context
                 )
->>>>>>> b7283d16
     elif model_exec_mode == "remote_pynq":
         # use remote exec metadata built into model to execute on a remote PYNQ
         remote_exec(model, execution_context)
