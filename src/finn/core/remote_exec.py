--- conflicted
+++ resolved
@@ -38,11 +38,7 @@
     input values."""
     # TODO fix for multi input-output
     pynq_ip = model.get_metadata_prop("pynq_ip")
-<<<<<<< HEAD
-    pynq_port = model.get_metadata_prop("pynq_port")
-=======
     pynq_port = int(model.get_metadata_prop("pynq_port"))
->>>>>>> 0556ebbc
     pynq_username = model.get_metadata_prop("pynq_username")
     pynq_password = model.get_metadata_prop("pynq_password")
     pynq_target_dir = model.get_metadata_prop("pynq_target_dir")
