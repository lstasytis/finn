# Copyright (c) 2020, Xilinx
# All rights reserved.
#
# Redistribution and use in source and binary forms, with or without
# modification, are permitted provided that the following conditions are met:
#
# * Redistributions of source code must retain the above copyright notice, this
#   list of conditions and the following disclaimer.
#
# * Redistributions in binary form must reproduce the above copyright notice,
#   this list of conditions and the following disclaimer in the documentation
#   and/or other materials provided with the distribution.
#
# * Neither the name of FINN nor the names of its
#   contributors may be used to endorse or promote products derived from
#   this software without specific prior written permission.
#
# THIS SOFTWARE IS PROVIDED BY THE COPYRIGHT HOLDERS AND CONTRIBUTORS "AS IS"
# AND ANY EXPRESS OR IMPLIED WARRANTIES, INCLUDING, BUT NOT LIMITED TO, THE
# IMPLIED WARRANTIES OF MERCHANTABILITY AND FITNESS FOR A PARTICULAR PURPOSE ARE
# DISCLAIMED. IN NO EVENT SHALL THE COPYRIGHT HOLDER OR CONTRIBUTORS BE LIABLE
# FOR ANY DIRECT, INDIRECT, INCIDENTAL, SPECIAL, EXEMPLARY, OR CONSEQUENTIAL
# DAMAGES (INCLUDING, BUT NOT LIMITED TO, PROCUREMENT OF SUBSTITUTE GOODS OR
# SERVICES; LOSS OF USE, DATA, OR PROFITS; OR BUSINESS INTERRUPTION) HOWEVER
# CAUSED AND ON ANY THEORY OF LIABILITY, WHETHER IN CONTRACT, STRICT LIABILITY,
# OR TORT (INCLUDING NEGLIGENCE OR OTHERWISE) ARISING IN ANY WAY OUT OF THE USE
# OF THIS SOFTWARE, EVEN IF ADVISED OF THE POSSIBILITY OF SUCH DAMAGE.
<<<<<<< HEAD
=======
import warnings
>>>>>>> e1a58098
import os
import xml.etree.ElementTree as ET

import finn.custom_op.registry as registry
from finn.util.fpgadataflow import is_fpgadataflow_node


def hls_synth_res_estimation(model):
    """Extracts the FPGA resource results from the Vivado HLS synthesis estimates.

    Returns {node name : resources_dict}."""

    res_dict = {}
    for node in model.graph.node:
        if is_fpgadataflow_node(node) is True:
            # init values to zero
            res_dict[node.name] = dict()
            res_dict[node.name]["BRAM_18K"] = 0
            res_dict[node.name]["FF"] = 0
            res_dict[node.name]["LUT"] = 0
            res_dict[node.name]["DSP48E"] = 0
            res_dict[node.name]["URAM"] = 0
            op_type = node.op_type
            inst = registry.custom_op[op_type](node)
            code_gen_dir = inst.get_nodeattr("code_gen_dir_ipgen")
            if code_gen_dir == "":
                warnings.warn(
                    """Could not find report files, values will be set to zero
                    for this node. Please run "CodeGen_ipgen" transformation and
                    "HLSSynth_IPGen" first to generate the report files"""
                )
            else:
                xmlfile = "{}/project_{}/sol1/syn/report/{}_csynth.xml".format(
                    code_gen_dir, node.name, node.name
                )

                if os.path.isfile(xmlfile):
                    tree = ET.parse(xmlfile)
                    root = tree.getroot()
                    for item in root.findall("AreaEstimates/Resources"):
                        for child in item:
                            res_dict[node.name][child.tag] = child.text
                else:
                    warnings.warn(
                        """Could not find report files, values will be set to zero
                        for this node. Please run "CodeGen_ipgen" transformation and
                        "HLSSynth_IPGen" first to generate the report files"""
                    )

    return res_dict<|MERGE_RESOLUTION|>--- conflicted
+++ resolved
@@ -25,10 +25,7 @@
 # CAUSED AND ON ANY THEORY OF LIABILITY, WHETHER IN CONTRACT, STRICT LIABILITY,
 # OR TORT (INCLUDING NEGLIGENCE OR OTHERWISE) ARISING IN ANY WAY OUT OF THE USE
 # OF THIS SOFTWARE, EVEN IF ADVISED OF THE POSSIBILITY OF SUCH DAMAGE.
-<<<<<<< HEAD
-=======
 import warnings
->>>>>>> e1a58098
 import os
 import xml.etree.ElementTree as ET
 
@@ -77,5 +74,4 @@
                         for this node. Please run "CodeGen_ipgen" transformation and
                         "HLSSynth_IPGen" first to generate the report files"""
                     )
-
     return res_dict