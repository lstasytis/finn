# Copyright (c) 2020, Xilinx
# All rights reserved.
#
# Redistribution and use in source and binary forms, with or without
# modification, are permitted provided that the following conditions are met:
#
# * Redistributions of source code must retain the above copyright notice, this
#   list of conditions and the following disclaimer.
#
# * Redistributions in binary form must reproduce the above copyright notice,
#   this list of conditions and the following disclaimer in the documentation
#   and/or other materials provided with the distribution.
#
# * Neither the name of FINN nor the names of its
#   contributors may be used to endorse or promote products derived from
#   this software without specific prior written permission.
#
# THIS SOFTWARE IS PROVIDED BY THE COPYRIGHT HOLDERS AND CONTRIBUTORS "AS IS"
# AND ANY EXPRESS OR IMPLIED WARRANTIES, INCLUDING, BUT NOT LIMITED TO, THE
# IMPLIED WARRANTIES OF MERCHANTABILITY AND FITNESS FOR A PARTICULAR PURPOSE ARE
# DISCLAIMED. IN NO EVENT SHALL THE COPYRIGHT HOLDER OR CONTRIBUTORS BE LIABLE
# FOR ANY DIRECT, INDIRECT, INCIDENTAL, SPECIAL, EXEMPLARY, OR CONSEQUENTIAL
# DAMAGES (INCLUDING, BUT NOT LIMITED TO, PROCUREMENT OF SUBSTITUTE GOODS OR
# SERVICES; LOSS OF USE, DATA, OR PROFITS; OR BUSINESS INTERRUPTION) HOWEVER
# CAUSED AND ON ANY THEORY OF LIABILITY, WHETHER IN CONTRACT, STRICT LIABILITY,
# OR TORT (INCLUDING NEGLIGENCE OR OTHERWISE) ARISING IN ANY WAY OUT OF THE USE
# OF THIS SOFTWARE, EVEN IF ADVISED OF THE POSSIBILITY OF SUCH DAMAGE.


import numpy as np
import qonnx.core.data_layout as DataLayout
import warnings
from onnx import TensorProto, helper
from qonnx.core.datatype import DataType
from qonnx.custom_op.registry import getCustomOp
from qonnx.transformation.base import Transformation
from qonnx.transformation.general import SortGraph
from qonnx.transformation.infer_datatypes import InferDataTypes
from qonnx.transformation.infer_shapes import InferShapes
from qonnx.util.basic import get_by_name
from qonnx.util.onnx import nchw_to_nhwc

from finn.transformation.fpgadataflow.minimize_accumulator_width import (
    MinimizeAccumulatorWidth,
)


class InferConvInpGen(Transformation):
    """Convert Im2Col layers to ConvolutionInputGenerator layers."""

    def __init__(self, use_rtl_variant=False):
        super().__init__()
        self.use_rtl_variant = use_rtl_variant

    def apply(self, model):
        graph = model.graph
        node_ind = 0
        graph_modified = False
        for n in graph.node:
            node_ind += 1
            if n.op_type == "Im2Col":
                i2c_input = n.input[0]
                i2c_output = n.output[0]
                i2c_in_shape = model.get_tensor_shape(i2c_input)
                i2c_out_shape = model.get_tensor_shape(i2c_output)
                dt = model.get_tensor_datatype(i2c_input)
                if not dt.is_integer():
                    warnings.warn(
                        "%s : Input is not int. Can't infer ConvInpGen." % n.name
                    )
                    continue
                i2c_inst = getCustomOp(n)
                stride_h, stride_w = i2c_inst.get_nodeattr("stride")
                k_h, k_w = i2c_inst.get_nodeattr("kernel_size")
                pad_attr = i2c_inst.get_nodeattr("pad_amount")
                pad_h = pad_attr[0] + pad_attr[2]
                pad_w = pad_attr[1] + pad_attr[3]
                dilation_h, dilation_w = i2c_inst.get_nodeattr("dilations")
                # temporary checks until non-square conv support is finalized
                pad_val = i2c_inst.get_nodeattr("pad_value")
                depthwise = i2c_inst.get_nodeattr("depthwise")
                ifm_ch = i2c_in_shape[-1]
                ifm_dim_h = i2c_in_shape[1]
                ifm_dim_w = i2c_in_shape[2]
                ofm_dim_h = i2c_out_shape[1]
                ofm_dim_w = i2c_out_shape[2]

                # default params for ConvolutionInputGenerator
                ConvInpGen_node_idx = node_ind
                ConvInpGen_input = i2c_input
                ConvInpGen_idim_h = ifm_dim_h
                ConvInpGen_idim_w = ifm_dim_w

                if pad_h > 0 or pad_w > 0:
                    # if padding enabled, ensure pad_val supported by DataType
                    # assert dt.allowed(pad_val),"""FMPadding_Batch DataType
                    # must support pad_val"""
                    assert pad_val == 0, (
                        "%s : FMPadding_Batch doesn't currently support pad_val!= 0"
                        % n.name
                    )

                    odim_padding_h = ifm_dim_h + pad_h
                    odim_padding_w = ifm_dim_w + pad_w

                    padding_out = helper.make_tensor_value_info(
                        model.make_new_valueinfo_name(),
                        TensorProto.FLOAT,
                        (1, odim_padding_h, odim_padding_w, ifm_ch),
                    )
                    graph.value_info.append(padding_out)
                    padding_out = padding_out.name
                    model.set_tensor_datatype(padding_out, dt)

                    ConvInpGen_node_idx += 1
                    ConvInpGen_input = padding_out
                    ConvInpGen_idim_h = odim_padding_h
                    ConvInpGen_idim_w = odim_padding_w

                    padding_node = helper.make_node(
                        "FMPadding_Batch",
                        [i2c_input],
                        [padding_out],
                        domain="finn.custom_op.fpgadataflow",
                        backend="fpgadataflow",
                        ImgDim=[ifm_dim_h, ifm_dim_w],
                        Padding=pad_attr,
                        NumChannels=ifm_ch,
                        inputDataType=dt.name,
                        SIMD=ifm_ch,
                        name="FMPadding_Batch_" + n.name,
                    )
                    graph.node.insert(node_ind, padding_node)

                is_kernel_pointwise = k_h == 1 and k_w == 1
                is_square_image = ConvInpGen_idim_h == ConvInpGen_idim_w
                is_square_kernel = k_h == k_w
                is_equal_stride = stride_h == stride_w
                is_1d_convolution = (k_h == 1 and k_w > 1 and ifm_dim_h == 1) or (
                    k_h > 1 and k_w == 1 and ifm_dim_w == 1
                )

<<<<<<< HEAD
                if (stride_h > 1 or stride_w > 1) and is_kernel_pointwise:
                    downsample_1D = (ifm_dim_h == 1) or (ifm_dim_w == 1)
                    is1D_unitx = ifm_dim_w == 1
                    downsample_2D = (
                        (not downsample_1D) and is_square_image and is_equal_stride
                    )
                    if not (downsample_1D or downsample_2D):
                        warnings.warn(
                            f"Couldn't infer Downsample from {n.name}, check config."
                        )
                        continue
                    ConvInpGen_idim = max(ConvInpGen_idim_h, ConvInpGen_idim_w)
                    stride = max(stride_h, stride_w)
                    # create DownSampler node
=======
                # Ensure that RTL variant is not inserted for unsupported configuration
                is_rtl_variant_compatible = True
                if is_kernel_pointwise:
                    is_rtl_variant_compatible = False
                    if self.use_rtl_variant:
                        warnings.warn(
                            """%s : RTL ConvInpGen requested for unsupported
                                configuration. Falling back to HLS implementation."""
                            % n.name
                        )

                if self.use_rtl_variant and is_rtl_variant_compatible:
>>>>>>> 9187e247
                    ConvInpGen_node = helper.make_node(
                        "ConvolutionInputGenerator_rtl",
                        [ConvInpGen_input],
                        [i2c_output],
                        domain="finn.custom_op.fpgadataflow",
                        backend="fpgadataflow",
                        ConvKernelDim=[k_h, k_w],
                        IFMChannels=ifm_ch,
                        IFMDim=[ConvInpGen_idim_h, ConvInpGen_idim_w],
                        OFMDim=[ofm_dim_h, ofm_dim_w],
                        SIMD=ifm_ch,
                        M=1,
                        parallel_window=0,
                        Stride=[stride_h, stride_w],
                        Dilation=[dilation_h, dilation_w],
                        inputDataType=dt.name,
<<<<<<< HEAD
                        name="DownSampler_" + n.name,
                        is1D=downsample_1D,
                        is1D_unitx=is1D_unitx,
=======
                        outputDataType=dt.name,
                        depthwise=depthwise,
                        name="ConvolutionInputGenerator_rtl_" + n.name,
>>>>>>> 9187e247
                    )
                    graph.node.insert(ConvInpGen_node_idx, ConvInpGen_node)
                else:
                    # Ensure that only supported HLS nodes are inserted
                    if (stride_h > 1 or stride_w > 1) and is_kernel_pointwise:
                        assert is_square_image, (
                            """%s : DownSampler currently only supports square
                            input images."""
                            % n.name
                        )
                        assert is_equal_stride, (
                            """%s : DownSampler currently only supports equal stride
                            value along different axes."""
                            % n.name
                        )
                        ConvInpGen_idim = ConvInpGen_idim_h
                        stride = stride_h
                        # create DownSampler node
                        ConvInpGen_node = helper.make_node(
                            "DownSampler",
                            [ConvInpGen_input],
                            [i2c_output],
                            domain="finn.custom_op.fpgadataflow",
                            backend="fpgadataflow",
                            ImgDim=ConvInpGen_idim,
                            NumChannels=ifm_ch,
                            SIMD=ifm_ch,
                            Stride=stride,
                            inputDataType=dt.name,
                            name="DownSampler_" + n.name,
                        )
                        graph.node.insert(ConvInpGen_node_idx, ConvInpGen_node)
                    else:
                        # create equivalent ConvolutionInputGenerator node
                        if (
                            is_square_image and is_square_kernel
                        ):  # square images and square kernels
                            assert is_equal_stride, (
                                """%s: Non-equal strides along different axes is not supported
                                for (non-)square convolutions"""
                                % n.name
                            )
                            assert dilation_h == 1 and dilation_w == 1, (
                                """%s: Dilation value != 1 is not supported
                                for square convolutions"""
                                % n.name
                            )
                            ConvInpGen_node = helper.make_node(
                                "ConvolutionInputGenerator",
                                [ConvInpGen_input],
                                [i2c_output],
                                domain="finn.custom_op.fpgadataflow",
                                backend="fpgadataflow",
                                ConvKernelDim=[k_h, k_w],
                                IFMChannels=ifm_ch,
                                IFMDim=[ConvInpGen_idim_h, ConvInpGen_idim_w],
                                OFMDim=[ofm_dim_h, ofm_dim_w],
                                SIMD=ifm_ch,
                                Stride=[stride_h, stride_w],
                                Dilation=[dilation_h, dilation_w],
                                inputDataType=dt.name,
                                outputDataType=dt.name,
                                depthwise=depthwise,
                                name="ConvolutionInputGenerator_" + n.name,
                            )
                        else:  # 1D images and/or kernels
                            assert is_1d_convolution, (
                                """%s: ConvolutionInputGenerator1D works only
                                for 1D convs"""
                                % n.name
                            )
                            if dilation_h > 1 or dilation_w > 1:
                                assert depthwise == 1, (
                                    """%s: Dilation value > 1 is only supported for
                                    1D depthwise separable convolutions"""
                                    % n.name
                                )
                            ConvInpGen_node = helper.make_node(
                                "ConvolutionInputGenerator1D",
                                [ConvInpGen_input],
                                [i2c_output],
                                domain="finn.custom_op.fpgadataflow",
                                backend="fpgadataflow",
                                ConvKernelDim=[k_h, k_w],
                                IFMChannels=ifm_ch,
                                IFMDim=[ConvInpGen_idim_h, ConvInpGen_idim_w],
                                OFMDim=[ofm_dim_h, ofm_dim_w],
                                SIMD=ifm_ch,
                                Stride=[stride_h, stride_w],
                                Dilation=[dilation_h, dilation_w],
                                inputDataType=dt.name,
                                outputDataType=dt.name,
                                depthwise=depthwise,
                                name="ConvolutionInputGenerator1D_" + n.name,
                            )
                        graph.node.insert(ConvInpGen_node_idx, ConvInpGen_node)
                # remove old nodes
                graph.node.remove(n)
                graph_modified = True
        if graph_modified:
            model = model.transform(InferShapes())
            model = model.transform(InferDataTypes())
        return (model, graph_modified)


class InferUpsample(Transformation):
    """
    Convert Upsample and Resize nodes to layers to UpsampleNearestNeighbour_Batch nodes.
    """

    def apply(self, model):
        graph = model.graph
        node_ind = 0
        graph_modified = False
        for n in graph.node:
            node_ind += 1
            if n.op_type == "Upsample" or n.op_type == "Resize":
                # Extract mode and scales and input shape
                mode = get_by_name(n.attribute, "mode").s.decode("ascii")
                if n.op_type == "Upsample":
                    scales = model.get_initializer(n.input[1])
                else:
                    scales = model.get_initializer(n.input[2])
                in_shape = model.get_tensor_shape(n.input[0])

                dt = model.get_tensor_datatype(n.input[0])
                if not dt.is_integer():
                    warnings.warn(
                        "%s: Input not int. Can't infer UpsampleNearestNeighbour."
                        % n.name
                    )
                    continue

                if model.get_tensor_layout(n.input[0]) != DataLayout.NHWC:
                    warnings.warn(
                        "%s: Input not NHWC. Can't infer UpsampleNearestNeighbour."
                        % n.name
                    )
                    continue

                # Check that the parameters are okay
                assert mode == "nearest", (
                    "%s: Upsampling is only supported for the mode nearest." % n.name
                )
                assert len(in_shape) == 4, "Upsampling is only supported for 4D inputs."
                assert scales.shape == (4,), (
                    "%s: Upsampling is only supported for 4D scales." % n.name
                )
                assert (scales >= 1).all(), (
                    n.name + ": Upsampling is only supported for scales "
                    "which are larger or equal 1 in all dimensions."
                )

                # Assumes nhwc layout for scales and input
                is_scale_square_2d = scales[1] == scales[2]
                is_scale_1d = scales[1] > 1 and scales[2] == 1
                assert is_scale_square_2d or is_scale_1d, (
                    "%s: Upsampling only supported for 1D H, or 2D square scaling"
                    % n.name
                )
                assert scales[0] == scales[3] == 1, (
                    n.name + ": Upsampling is only supported for scales with "
                    "the first and last dimensions being 1 in NHWC."
                )
                spatial_scale = scales[1]
                assert spatial_scale == int(spatial_scale), (
                    "%s: Upsampling is only supported for integer scales." % n.name
                )
                is_shape_square_2d = in_shape[1] == in_shape[2]
                is_shape_1d = in_shape[1] > 1 and in_shape[2] == 1

                assert is_shape_square_2d or is_shape_1d, (
                    "%s: Upsampling is only supported for 1D H or 2D square inputs."
                    % n.name
                )

                # Extract information for HLS node
                IFMDim = in_shape[1]
                OFMDim = int(round(in_shape[1] * spatial_scale))
                NumChannels = in_shape[-1]
                numInputVectors = in_shape[0]
                inputDataType = dt.name
                dim_mode = 0 if is_shape_square_2d else 1

                # Insert the HLSCustomOp node
                Upsample_HLS_node = helper.make_node(
                    "UpsampleNearestNeighbour_Batch",
                    [n.input[0]],
                    [n.output[0]],
                    domain="finn.custom_op.fpgadataflow",
                    backend="fpgadataflow",
                    OFMDim=OFMDim,
                    IFMDim=IFMDim,
                    NumChannels=NumChannels,
                    inputDataType=inputDataType,
                    numInputVectors=numInputVectors,
                    DimMode=dim_mode,
                    name="UpsampleNearestNeighbour_Batch_" + n.name,
                )

                # Remove the old node
                graph.node.insert(node_ind, Upsample_HLS_node)
                # remove old nodes
                graph.node.remove(n)
                graph_modified = True
        return (model, graph_modified)


class InferStreamingMaxPool(Transformation):
    """Convert MaxPoolNHWC layers to StreamingMaxPool layers."""

    def apply(self, model):
        graph = model.graph
        node_ind = 0
        graph_modified = False
        for node in graph.node:
            node_ind += 1
            if node.op_type == "MaxPoolNHWC":
                mp_input = node.input[0]
                mp_output = node.output[0]
                mp_in_shape = model.get_tensor_shape(mp_input)
                # mp_out_shape = model.get_tensor_shape(mp_output)
                dt = model.get_tensor_datatype(mp_input)
                mp_inst = getCustomOp(node)
                k_h, k_w = mp_inst.get_nodeattr("kernel_shape")
                ifm_ch = mp_in_shape[-1]
                ifm_dim_h = mp_in_shape[1]
                ifm_dim_w = mp_in_shape[2]
                pe = 1
                ceil_mode = mp_inst.get_nodeattr("ceil_mode")
                is_1d = (ifm_dim_h == 1 and k_h == 1) or (ifm_dim_w == 1 and k_w == 1)
                is_divisable = (ifm_dim_h % k_h == 0) or (ifm_dim_w % k_w == 0)
                is_bipolar = dt == DataType["BIPOLAR"]
                pass_1d = is_1d and (not is_bipolar)
                pass_2d = (not is_1d) and is_divisable
                if pass_1d or pass_2d:
                    # create equivalent StreamingMaxPool_Batch node
                    new_node = helper.make_node(
                        "StreamingMaxPool_Batch",
                        [mp_input],
                        [mp_output],
                        domain="finn.custom_op.fpgadataflow",
                        backend="fpgadataflow",
                        PoolDim=(k_h, k_w),
                        NumChannels=ifm_ch,
                        ImgDim=(ifm_dim_h, ifm_dim_w),
                        dataType=dt.name,
                        PE=pe,
                        CeilMode=ceil_mode,
                        name="StreamingMaxPool_Batch_" + node.name,
                    )
                    graph.node.insert(node_ind, new_node)
                    # remove old nodes
                    graph.node.remove(node)
                    graph_modified = True
                else:
                    warnings.warn(node.name + ": could not convert to HLS")
        if graph_modified:
            model = model.transform(InferShapes())
            model = model.transform(InferDataTypes())
        return (model, graph_modified)


class InferPool_Batch(Transformation):
    """If kernel_shape > strides, replace Pool layer with  with of Im2col
    + pool(with kernel_shape == strides), plus Transpose layers to keep the original
    data layout."""

    def apply(self, model):
        graph = model.graph
        node_ind = 0
        graph_modified = False
        for node in graph.node:
            node_ind += 1
            if node.op_type in ["MaxPool", "QuantAvgPool2d", "MaxPoolNHWC"]:
                node_input = node.input[0]
                ishape = model.get_tensor_shape(node_input)
                node_output = node.output[0]
                idt = model.get_tensor_datatype(node_input)
                oshape = model.get_tensor_shape(node_output)
                # only support 4D input tensors (1D convs need extra dummy dim)
                if len(ishape) != 4:
                    continue

                # extract pool parameters
                if node.op_type == "MaxPool":
                    kh, kw = list(get_by_name(node.attribute, "kernel_shape").ints)
                    sh, sw = list(get_by_name(node.attribute, "strides").ints)
                    dlayout = "NCHW"
                elif node.op_type == "QuantAvgPool2d":
                    inst = getCustomOp(node)
                    # QuantAvgPool2d has a single scalar attribute
                    # for kernel size and stride (implicit square)
                    kh = kw = inst.get_nodeattr("kernel")
                    sh = sw = inst.get_nodeattr("stride")
                    dlayout = inst.get_nodeattr("data_layout")
                elif node.op_type == "MaxPoolNHWC":
                    inst = getCustomOp(node)
                    kh, kw = inst.get_nodeattr("kernel_shape")
                    sh, sw = inst.get_nodeattr("strides")
                    dlayout = "NHWC"
                try:
                    pad = list(get_by_name(node.attribute, "pads").ints)
                except AttributeError:
                    pad = [0, 0, 0, 0]

                if not idt.is_integer():
                    continue

                if (kh < sh) or (kw < sw):
                    # TODO check/implement swg support
                    continue

                odt = model.get_tensor_datatype(node_output)

                if dlayout == "NCHW":
                    _, ifm_ch, ifm_h, ifm_w = ishape
                    _, ofm_ch, ofm_h, ofm_w = oshape
                elif dlayout == "NHWC":
                    _, ifm_h, ifm_w, ifm_ch = ishape
                    _, ofm_h, ofm_w, ofm_ch = oshape
                else:
                    raise Exception("Unknown dlayout: " + str(dlayout))

                # if data layout NCHW, we need transpose nodes surrounding
                # the hls layer
                if dlayout == "NCHW":
                    # create new intermediate values
                    inp_trans_out = helper.make_tensor_value_info(
                        model.make_new_valueinfo_name(),
                        TensorProto.FLOAT,
                        (1, ifm_h, ifm_w, ifm_ch),  # NHWC
                    )
                    graph.value_info.append(inp_trans_out)
                    inp_trans_out = inp_trans_out.name
                    model.set_tensor_datatype(inp_trans_out, idt)

                    pool_output = helper.make_tensor_value_info(
                        model.make_new_valueinfo_name(),
                        TensorProto.FLOAT,
                        (1, ofm_h, ofm_w, ofm_ch),
                    )
                    graph.value_info.append(pool_output)
                    pool_output = pool_output.name
                    # model.set_tensor_datatype(pool_output, odt)

                im2col_out = helper.make_tensor_value_info(
                    model.make_new_valueinfo_name(),
                    TensorProto.FLOAT,
                    (1, ofm_h, ofm_w, ifm_ch * kh * kw),
                )
                graph.value_info.append(im2col_out)
                im2col_out = im2col_out.name
                model.set_tensor_datatype(im2col_out, idt)

                # create new nodes
                if dlayout == "NCHW":
                    # NCHW -> NHWC
                    inp_trans_node = helper.make_node(
                        "Transpose", [node_input], [inp_trans_out], perm=[0, 2, 3, 1]
                    )
                    im2col_in = inp_trans_out
                else:
                    im2col_in = node_input
                    pool_output = node_output

                accum_bits = 0
                pool_size_param = 0  # will be overridden if neededs
                pad_value = 0
                if node.op_type in ["MaxPool", "MaxPoolNHWC"]:
                    pool_fxn = "MaxPool"
                    odt = idt
                    pad_value = idt.min()
                elif node.op_type == "QuantAvgPool2d":
                    assert odt.is_integer(), """Output data type for QuantAvgPool2d
                    needs to be integer"""
                    assert all(
                        x == 0 for x in pad
                    ), "Padding is not supported for QuantAvgPool2d"
                    inst = getCustomOp(node)
                    pool_fxn = "QuantAvgPool"
                    pool_size_param = inst.get_shifts()
                    accum_bits = inst.get_accum_size()

                else:
                    raise Exception(
                        "pad_value and pool_fxn not configured for {}".format(
                            node.op_type
                        )
                    )

                # format input tensor
                im2col_node = helper.make_node(
                    "Im2Col",
                    [im2col_in],
                    [im2col_out],
                    domain="qonnx.custom_op.general",
                    stride=[sh, sw],
                    kernel_size=[kh, kw],
                    pad_amount=pad,
                    pad_value=pad_value,
                    depthwise=1,
                    input_shape="(1,{},{},{})".format(ifm_h, ifm_w, ifm_ch),
                    name="Im2Col_" + node.name,
                )

                # Warning PE has to be equal to ifm_ch until Im2Col is replaced by
                # ConvolutionInputGenerator with depthwise=1.
                # For other settings the output will be incorrect due to incorrect input
                # data layout
                pool_node = helper.make_node(
                    "Pool_Batch",
                    [im2col_out],
                    [pool_output],
                    domain="finn.custom_op.fpgadataflow",
                    backend="fpgadataflow",
                    InputDataType=idt.name,
                    OutputDataType=odt.name,
                    Channels=ifm_ch,
                    PE=ifm_ch,
                    KernelSize=[kh, kw],
                    Function=pool_fxn,
                    OutImgDims=[ofm_h, ofm_w],
                    AccumBits=accum_bits,
                    Size=pool_size_param,
                    BatchSize=1,
                    name="Pool_Batch_" + node.name,
                )

                if dlayout == "NCHW":
                    # NHWC -> NCHW
                    out_trans_node = helper.make_node(
                        "Transpose", [pool_output], [node_output], perm=[0, 3, 1, 2]
                    )

                # insert nodes where the conv is to preserve topological ordering
                if dlayout == "NCHW":
                    graph.node.insert(node_ind, inp_trans_node)
                    graph.node.insert(node_ind + 1, im2col_node)
                    graph.node.insert(node_ind + 2, pool_node)
                    graph.node.insert(node_ind + 3, out_trans_node)
                else:
                    graph.node.insert(node_ind, im2col_node)
                    graph.node.insert(node_ind + 1, pool_node)
                # remove old node
                graph.node.remove(node)
                graph_modified = True

        if graph_modified:
            model = model.transform(InferShapes())
            model = model.transform(InferDataTypes())
        return (model, graph_modified)


class InferBinaryMatrixVectorActivation(Transformation):
    """Convert XnorPopcountMatMul layers to
    MatrixVectorActivation layers. Any immediately following MultiThreshold
    layers will also be absorbed into the MVTU."""

    def __init__(self, mem_mode="const"):
        super().__init__()
        self.mem_mode = mem_mode

    def apply(self, model):
        graph = model.graph
        node_ind = 0
        graph_modified = False
        for n in graph.node:
            node_ind += 1
            if n.op_type == "XnorPopcountMatMul":
                mm_input = n.input[0]
                mm_weight = n.input[1]
                mm_output = n.output[0]
                mm_in_shape = model.get_tensor_shape(mm_input)
                mm_out_shape = model.get_tensor_shape(mm_output)
                assert model.get_tensor_datatype(mm_input) == DataType["BINARY"], (
                    n.name
                    + """: First
                input for xnorpopcount is not set to FINN DataType BINARY."""
                )
                assert model.get_tensor_datatype(mm_weight) == DataType["BINARY"], (
                    n.name
                    + """: Second
                input (weights) for xnorpopcount is not set to FINN DataType BINARY."""
                )
                idt = DataType["BINARY"]
                wdt = DataType["BINARY"]
                mm_output = n.output[0]
                W = model.get_initializer(mm_weight)
                # extract weight shape, note that ONNX and finn-hlslib
                # make different assumptions about dim order here
                # ONNX assumes W has (in, out) shape
                # finn-hlslib assumes W has (out, in) shape
                mh = int(W.shape[1])
                mw = int(W.shape[0])
                # create node with no parallelization first
                pe = 1
                simd = 1
                wmem = mw * mh // (pe * simd)
                assert mw * mh == wmem * pe * simd, (
                    n.name
                    + """: Requirement (MW * MH) divisiable by
                (WMEM * PE * SIMD) is violated."""
                )
                # see if we have any following thresholds
                consumer = model.find_consumer(mm_output)
                if consumer is not None and consumer.op_type == "MultiThreshold":
                    # TODO ensure integer thresholds?
                    # create MVTU (i.e. including activation)
                    mt_output = consumer.output[0]
                    mt_out_shape = model.get_tensor_shape(mt_output)
                    mt_thres = consumer.input[1]
                    T = model.get_initializer(mt_thres)
                    assert T.shape[0] == 1 or T.shape[0] == mh, (
                        consumer.name
                        + """: First dimension of
                    thresholds neither 1 nor MH."""
                    )
                    odt = model.get_tensor_datatype(mt_output)
                    if odt.bitwidth() == 1:
                        # covers both bipolar and binary
                        actval = 0
                    else:
                        actval = odt.min()
                    model.set_tensor_shape(mm_input, mm_in_shape)
                    model.set_tensor_shape(mt_output, mt_out_shape)
                    # create and insert new MatrixVectorActivation node
                    new_node = helper.make_node(
                        "MatrixVectorActivation",
                        [mm_input, mm_weight, mt_thres],
                        [mt_output],
                        domain="finn.custom_op.fpgadataflow",
                        backend="fpgadataflow",
                        MW=mw,
                        MH=mh,
                        SIMD=simd,
                        PE=pe,
                        inputDataType=idt.name,
                        weightDataType=wdt.name,
                        outputDataType=odt.name,
                        ActVal=actval,
                        binaryXnorMode=1,
                        noActivation=0,
                        numInputVectors=list(mm_in_shape[:-1]),
                        mem_mode=self.mem_mode,
                        name=n.name,
                    )
                    graph.node.insert(node_ind, new_node)
                    # remove old nodes
                    graph.node.remove(n)
                    graph.node.remove(consumer)
                    graph_modified = True
                else:
                    # no activation, matmul only
                    odt = model.get_tensor_datatype(mm_output)
                    model.set_tensor_shape(mm_input, mm_in_shape)
                    model.set_tensor_shape(mm_output, mm_out_shape)
                    # create and insert new MatrixVectorActivation node
                    new_node = helper.make_node(
                        "MatrixVectorActivation",
                        [mm_input, mm_weight],
                        [mm_output],
                        domain="finn.custom_op.fpgadataflow",
                        backend="fpgadataflow",
                        MW=mw,
                        MH=mh,
                        SIMD=simd,
                        PE=pe,
                        inputDataType=idt.name,
                        weightDataType=wdt.name,
                        outputDataType=odt.name,
                        ActVal=0,
                        binaryXnorMode=1,
                        noActivation=1,
                        numInputVectors=list(mm_in_shape[:-1]),
                        mem_mode=self.mem_mode,
                        name=n.name,
                    )
                    graph.node.insert(node_ind, new_node)
                    # remove old node
                    graph.node.remove(n)
                    graph_modified = True
        if graph_modified:
            model = model.transform(MinimizeAccumulatorWidth())
            model = model.transform(InferShapes())
            model = model.transform(InferDataTypes())
        return (model, graph_modified)


class InferQuantizedMatrixVectorActivation(Transformation):
    """Convert MatMul layers with quantized inputs and weights to
    MatrixVectorActivation layers. Any immediately following MultiThreshold
    layers will also be absorbed into the MVTU."""

    def __init__(self, mem_mode="const"):
        super().__init__()
        self.mem_mode = mem_mode

    def apply(self, model):
        graph = model.graph
        node_ind = 0
        graph_modified = False
        for n in graph.node:
            node_ind += 1
            if n.op_type == "MatMul" and model.get_tensor_sparsity(n.input[1]) is None:
                mm_input = n.input[0]
                mm_weight = n.input[1]
                mm_output = n.output[0]
                mm_in_shape = model.get_tensor_shape(mm_input)
                mm_out_shape = model.get_tensor_shape(mm_output)
                idt = model.get_tensor_datatype(mm_input)
                wdt = model.get_tensor_datatype(mm_weight)
                if idt.is_integer() and wdt.is_integer():
                    mm_output = n.output[0]
                    W = model.get_initializer(mm_weight)
                    # extract weight shape, note that ONNX and finn-hlslib
                    # make different assumptions about dim order here
                    # ONNX assumes W has (in, out) shape
                    # finn-hlslib assumes W has (out, in) shape
                    mh = int(W.shape[1])
                    mw = int(W.shape[0])
                    # create node with no parallelization first
                    pe = 1
                    simd = 1
                    wmem = mw * mh // (pe * simd)
                    assert mw * mh == wmem * pe * simd, (
                        n.name
                        + """: Requirement (MW * MH) divisible by
                    (WMEM * PE * SIMD) is violated."""
                    )
                    # see if we have any following thresholds
                    consumer = model.find_consumer(mm_output)
                    if consumer is not None and consumer.op_type == "MultiThreshold":
                        # TODO ensure integer thresholds?
                        # create MVTU (i.e. including activation)
                        mt_output = consumer.output[0]
                        mt_out_shape = model.get_tensor_shape(mt_output)
                        mt_thres = consumer.input[1]
                        T = model.get_initializer(mt_thres)
                        assert T.shape[0] == 1 or T.shape[0] == mh, (
                            consumer.name
                            + """: First dimension of
                        thresholds neither 1 nor MH."""
                        )
                        odt = model.get_tensor_datatype(mt_output)
                        scale = getCustomOp(consumer).get_nodeattr("out_scale")
                        actval = getCustomOp(consumer).get_nodeattr("out_bias")
                        assert int(actval) == actval, (
                            consumer.name
                            + ": out_bias must be integer for HLS conversion."
                        )
                        actval = int(actval)
                        odt_is_bipolar = odt == DataType["BIPOLAR"]
                        bipolar_ok = (
                            odt_is_bipolar and (scale == 2.0) and (actval == -1)
                        )
                        assert scale == 1.0 or bipolar_ok, (
                            consumer.name
                            + ": out_scale=1 or bipolar output needed for conversion."
                        )
                        assert (not odt.signed()) or (actval < 0), (
                            consumer.name + ": Signed output requres actval < 0"
                        )
                        model.set_tensor_shape(mm_input, mm_in_shape)
                        model.set_tensor_shape(mt_output, mt_out_shape)
                        if bipolar_ok:
                            # remove bias for bipolar, since
                            # binary->bipolar is achieved by reinterpretation
                            actval = 0
                        # create and insert new MatrixVectorActivation node
                        new_node = helper.make_node(
                            "MatrixVectorActivation",
                            [mm_input, mm_weight, mt_thres],
                            [mt_output],
                            domain="finn.custom_op.fpgadataflow",
                            backend="fpgadataflow",
                            MW=mw,
                            MH=mh,
                            SIMD=simd,
                            PE=pe,
                            inputDataType=idt.name,
                            weightDataType=wdt.name,
                            outputDataType=odt.name,
                            ActVal=actval,
                            binaryXnorMode=0,
                            noActivation=0,
                            numInputVectors=list(mm_in_shape[:-1]),
                            mem_mode=self.mem_mode,
                            name="MatrixVectorActivation_" + n.name,
                        )
                        graph.node.insert(node_ind, new_node)
                        # remove old nodes
                        graph.node.remove(n)
                        graph.node.remove(consumer)
                        graph_modified = True
                    else:
                        # no activation, matmul only
                        odt = model.get_tensor_datatype(mm_output)
                        model.set_tensor_shape(mm_input, mm_in_shape)
                        model.set_tensor_shape(mm_output, mm_out_shape)
                        # create and insert new MatrixVectorActivation node
                        new_node = helper.make_node(
                            "MatrixVectorActivation",
                            [mm_input, mm_weight],
                            [mm_output],
                            domain="finn.custom_op.fpgadataflow",
                            backend="fpgadataflow",
                            MW=mw,
                            MH=mh,
                            SIMD=simd,
                            PE=pe,
                            inputDataType=idt.name,
                            weightDataType=wdt.name,
                            outputDataType=odt.name,
                            ActVal=0,
                            binaryXnorMode=0,
                            noActivation=1,
                            numInputVectors=list(mm_in_shape[:-1]),
                            mem_mode=self.mem_mode,
                            name="MatrixVectorActivation_" + n.name,
                        )
                        graph.node.insert(node_ind, new_node)
                        # remove old node
                        graph.node.remove(n)
                        graph_modified = True
        if graph_modified:
            model = model.transform(MinimizeAccumulatorWidth())
            model = model.transform(InferShapes())
            model = model.transform(InferDataTypes())
        return (model, graph_modified)


class InferVectorVectorActivation(Transformation):
    """Convert MatMul layers with quantized inputs and weights to
    VectorVectorActivation layers, if the sparsity annotation
    of the weight matrix indicates that the MatMul layer belongs to
    a depthwise convolution. Any immediately following MultiThreshold
    layers will also be absorbed into the VVAU."""

    def __init__(self, mem_mode="const"):
        super().__init__()
        self.mem_mode = mem_mode

    def apply(self, model):
        graph = model.graph
        node_ind = 0
        graph_modified = False
        for n in graph.node:
            node_ind += 1
            if (
                n.op_type == "MatMul"
                and model.get_tensor_sparsity(n.input[1]) is not None
            ):
                sparsity = model.get_tensor_sparsity(n.input[1])
                try:
                    k_h, k_w = sparsity["dw"]["kernel_shape"]
                except KeyError:
                    raise Exception(
                        n.name
                        + """: sparsity annotation doesn't indicate that MatMul
                        belongs to a depthwise convolution."""
                    )

                mm_input = n.input[0]
                mm_weight = n.input[1]
                mm_output = n.output[0]
                mm_in_shape = model.get_tensor_shape(mm_input)
                mm_out_shape = model.get_tensor_shape(mm_output)
                idt = model.get_tensor_datatype(mm_input)
                wdt = model.get_tensor_datatype(mm_weight)
                if idt.is_integer() and wdt.is_integer():
                    mm_output = n.output[0]
                    W = model.get_initializer(mm_weight)
                    # infer dense weight tensor from sparse weight matrix
                    # kernel size (k_h, k_w) which was extracted above and the value of
                    # the channels is used.
                    # the weight matrix has a shape of (k_h * k_w * Channels, Channels)
                    # we need to reverse the creation of the sparse weight matrix
                    # to achieve a weight tensor of shape (Channels, 1, k_h, k_w)
                    channels = int(W.shape[1])
                    # transpose to achieve a shape of (k_h * k_w * Channels, Channels)
                    W = W.T
                    # reshape to (Channels, k_h, k_w, Channels) to transpose afterwards
                    # to (Channels, Channels, k_h, k_w)
                    W = W.reshape(channels, k_h, k_w, channels)
                    W = W.transpose(0, 3, 1, 2)
                    # now we can extract the values using a for loop over the channels
                    # and fill a zero numpy array in the correct shape
                    w_tensor = np.zeros((channels, 1, k_h, k_w), dtype=np.float32)
                    for ch in range(channels):
                        w_tensor[ch][0] = W[ch][ch]
                    model.set_initializer(mm_weight, w_tensor)
                    model.set_tensor_shape(mm_weight, (channels, 1, k_h, k_w))
                    # create node with pe=channels as default
                    pe = channels
                    # see if we have any following thresholds
                    consumer = model.find_consumer(mm_output)
                    if consumer is not None and consumer.op_type == "MultiThreshold":
                        # create VVAU (i.e. including activation)
                        mt_output = consumer.output[0]
                        mt_out_shape = model.get_tensor_shape(mt_output)
                        mt_thres = consumer.input[1]
                        T = model.get_initializer(mt_thres)
                        assert T.shape[0] == 1 or T.shape[0] == channels, (
                            consumer.name
                            + """: First dimension of
                        thresholds neither 1 nor Channels."""
                        )
                        odt = model.get_tensor_datatype(mt_output)
                        scale = getCustomOp(consumer).get_nodeattr("out_scale")
                        assert scale == 1.0, (
                            consumer.name
                            + ": out_scale must be equal to 1.0 for HLS conversion."
                        )
                        actval = getCustomOp(consumer).get_nodeattr("out_bias")
                        assert int(actval) == actval, (
                            consumer.name
                            + ": out_bias must be integer for HLS conversion."
                        )
                        actval = int(actval)
                        assert (not odt.signed()) or (actval < 0), (
                            consumer.name + ": Signed output requres actval < 0"
                        )
                        model.set_tensor_shape(mm_input, mm_in_shape)
                        model.set_tensor_shape(mt_output, mt_out_shape)
                        # create and insert new VectorVectorActivation node
                        new_node = helper.make_node(
                            "VectorVectorActivation",
                            [mm_input, mm_weight, mt_thres],
                            [mt_output],
                            domain="finn.custom_op.fpgadataflow",
                            backend="fpgadataflow",
                            resType="lut",
                            PE=pe,
                            Dim=[mm_in_shape[1], mm_in_shape[2]],
                            Channels=channels,
                            Kernel=[k_h, k_w],
                            inputDataType=idt.name,
                            weightDataType=wdt.name,
                            outputDataType=odt.name,
                            ActVal=actval,
                            noActivation=0,
                            name="VectorVectorActivation_" + n.name,
                            mem_mode=self.mem_mode,
                        )
                        graph.node.insert(node_ind, new_node)
                        # remove old nodes
                        graph.node.remove(n)
                        graph.node.remove(consumer)
                        graph_modified = True
                    else:
                        # no activation, matmul only
                        odt = model.get_tensor_datatype(mm_output)
                        model.set_tensor_shape(mm_input, mm_in_shape)
                        model.set_tensor_shape(mm_output, mm_out_shape)
                        # create and insert new VVAU node
                        new_node = helper.make_node(
                            "VectorVectorActivation",
                            [mm_input, mm_weight],
                            [mm_output],
                            domain="finn.custom_op.fpgadataflow",
                            backend="fpgadataflow",
                            resType="lut",
                            PE=pe,
                            Dim=[mm_in_shape[1], mm_in_shape[2]],
                            Channels=channels,
                            Kernel=[k_h, k_w],
                            inputDataType=idt.name,
                            weightDataType=wdt.name,
                            outputDataType=odt.name,
                            ActVal=0,
                            noActivation=1,
                            name="VectorVectorActivation_" + n.name,
                        )
                        graph.node.insert(node_ind, new_node)
                        # remove old node
                        graph.node.remove(n)
                        graph_modified = True
        if graph_modified:
            model = model.transform(MinimizeAccumulatorWidth())
            model = model.transform(InferShapes())
            model = model.transform(InferDataTypes())
        return (model, graph_modified)


class InferThresholdingLayer(Transformation):
    """Convert any MultiThreshold into a standalone thresholding HLS layer."""

    def __init__(self, mem_mode="const"):
        super().__init__()
        self.mem_mode = mem_mode

    def apply(self, model):
        graph = model.graph
        node_ind = 0
        graph_modified = False
        for node in graph.node:
            node_ind += 1
            if node.op_type == "MultiThreshold":
                thl_input = node.input[0]
                thl_threshold = node.input[1]
                thl_output = node.output[0]
                thl_in_shape = model.get_tensor_shape(thl_input)
                thl_thres_shape = model.get_tensor_shape(thl_threshold)
                idt = model.get_tensor_datatype(thl_input)

                # skip conversion for layers with float input
                if not idt.is_integer():
                    continue

                # check layout of inputs/outputs, and convert if needed
                # check layout and convert if necessary
                thl_in_layout = model.get_tensor_layout(thl_input)
                if thl_in_layout == DataLayout.NCHW:
                    thl_input = nchw_to_nhwc(thl_input, model, node_ind)
                    node_ind += 1
                    thl_in_shape = model.get_tensor_shape(thl_input)

                # keep track of where we need to insert the HLS Op
                # it has to be ahead of the output transform
                insert_point = node_ind
                thl_output_layout = model.get_tensor_layout(thl_output)
                if thl_output_layout == DataLayout.NCHW:
                    thl_output = nchw_to_nhwc(thl_output, model, node_ind, reverse=True)
                    node_ind += 1

                # now safe to assume number of channels is in last dimension
                ifc = int(thl_in_shape[-1])
                # create node with no parallelization first
                pe = 1

                odt = model.get_tensor_datatype(thl_output)
                scale = getCustomOp(node).get_nodeattr("out_scale")
                assert scale == 1.0, (
                    node.name
                    + ": MultiThreshold out_scale must be 1 for HLS conversion."
                )
                actval = getCustomOp(node).get_nodeattr("out_bias")
                assert int(actval) == actval, (
                    node.name
                    + ": MultiThreshold out_bias must be integer for HLS conversion."
                )
                actval = int(actval)
                assert (not odt.signed()) or (actval < 0), (
                    node.name + ": Signed output requres actval < 0"
                )
                # create and insert new Thresholding_Batch node
                new_node = helper.make_node(
                    "Thresholding_Batch",
                    [thl_input, thl_threshold],
                    [thl_output],
                    domain="finn.custom_op.fpgadataflow",
                    backend="fpgadataflow",
                    NumChannels=ifc,
                    PE=pe,
                    numSteps=thl_thres_shape[1],
                    inputDataType=idt.name,
                    weightDataType=idt.name,  # will be set by MinimizeAccumulatorWidth
                    outputDataType=odt.name,
                    numInputVectors=list(thl_in_shape[:-1]),
                    ActVal=actval,
                    mem_mode=self.mem_mode,
                    name="Thresholding_Batch_" + node.name,
                )
                graph.node.insert(insert_point, new_node)
                # remove old node
                graph.node.remove(node)
                graph_modified = True

        if graph_modified:
            model = model.transform(MinimizeAccumulatorWidth())
            model = model.transform(InferShapes())
            model = model.transform(InferDataTypes())
        return (model, graph_modified)


class InferAddStreamsLayer(Transformation):
    """Convert any Add into a AddStreams HLS layer."""

    def apply(self, model):
        graph = model.graph
        node_ind = 0
        graph_modified = False
        for node in graph.node:
            node_ind += 1
            if node.op_type == "Add":
                in0 = node.input[0]
                in1 = node.input[1]
                result = node.output[0]
                in0_shape = model.get_tensor_shape(in0)
                in1_shape = model.get_tensor_shape(in1)

                # skip if different shapes on inputs
                if in0_shape != in1_shape:
                    continue

                idt0 = model.get_tensor_datatype(in0)
                idt1 = model.get_tensor_datatype(in1)

                # skip if different data types on inputs
                if idt0 != idt1:
                    continue

                idt = idt0

                # skip conversion for layers with float input
                if not idt.is_integer():
                    continue

                # check layout and convert if necessary
                in0_layout = model.get_tensor_layout(in0)
                in1_layout = model.get_tensor_layout(in1)
                result_layout = model.get_tensor_layout(result)

                if in0_layout == DataLayout.NCHW:
                    in0 = nchw_to_nhwc(in0, model, node_ind)
                    node_ind += 1
                    in0_shape = model.get_tensor_shape(in0)

                if in1_layout == DataLayout.NCHW:
                    in1 = nchw_to_nhwc(in1, model, node_ind)
                    node_ind += 1
                    in1_shape = model.get_tensor_shape(in1)

                # keep track of where we need to insert the HLS Op
                # it has to be ahead of the output transform
                insert_point = node_ind

                if result_layout == DataLayout.NCHW:
                    result = nchw_to_nhwc(result, model, node_ind, reverse=True)
                    node_ind += 1

                # now safe to assume num_channels is size of last dimension
                num_channels = int(in0_shape[-1])
                # create node with no parallelization first
                pe = 1

                # create and insert new AddStreams_Batch node
                new_node = helper.make_node(
                    "AddStreams_Batch",
                    [in0, in1],
                    [result],
                    domain="finn.custom_op.fpgadataflow",
                    backend="fpgadataflow",
                    NumChannels=num_channels,
                    PE=pe,
                    inputDataType=idt.name,
                    numInputVectors=in0_shape[:-1],
                    name="AddStreams_Batch_" + node.name,
                )
                graph.node.insert(insert_point, new_node)
                # remove old node
                graph.node.remove(node)
                graph_modified = True

        if graph_modified:
            model = model.transform(InferShapes())
            model = model.transform(InferDataTypes())
        return (model, graph_modified)


class InferDuplicateStreamsLayer(Transformation):
    """Insert a DuplicateStreams HLS layer for any tensor with fanout == 2"""

    def apply(self, model):
        graph = model.graph
        node_ind = 0
        graph_modified = False
        for node in graph.node:
            node_ind += 1
            successors = model.find_consumers(node.output[0])
            if successors is not None and len(successors) >= 2:
                output_tensor = node.output[0]
                n_outputs = len(successors)

                dt = model.get_tensor_datatype(output_tensor)

                # skip conversion for layers with float input
                if not dt.is_integer():
                    continue

                # create clone tensors
                out_shape = model.get_tensor_shape(output_tensor)
                out_tensor_clones = []
                for i in range(n_outputs):
                    clone = helper.make_tensor_value_info(
                        model.make_new_valueinfo_name(), TensorProto.FLOAT, out_shape
                    )
                    model.graph.value_info.append(clone)
                    out_tensor_clones += [clone.name]

                num_ch = int(out_shape[-1])
                vecs = out_shape[:-1]

                # create node with no parallelization first
                pe = 1

                dup_node = helper.make_node(
                    "DuplicateStreams_Batch",
                    [output_tensor],
                    out_tensor_clones,
                    domain="finn.custom_op.fpgadataflow",
                    backend="fpgadataflow",
                    NumChannels=num_ch,
                    PE=pe,
                    inputDataType=dt.name,
                    numInputVectors=vecs,
                    NumOutputStreams=n_outputs,
                    name="DuplicateStreams_Batch_" + node.name,
                )

                graph.node.insert(node_ind, dup_node)

                # connect successors to out tensor clone
                clone_idx = 0
                for successor in successors:
                    for i, succ_input in enumerate(successor.input):
                        if succ_input == output_tensor:
                            successor.input[i] = out_tensor_clones[clone_idx]
                            clone_idx += 1
                            # if one node has multiple connections to the same output
                            # find_direct_successors will return one node per input
                            # so break the inner loop will result in correct behaviour
                            break

                graph_modified = True

        if graph_modified:
            model = model.transform(SortGraph())
            model = model.transform(InferShapes())
            model = model.transform(InferDataTypes())
        return (model, graph_modified)


class InferChannelwiseLinearLayer(Transformation):
    """Convert any channel-wise Add/Mul into a HLS layer."""

    def get_smallest_possible(self, vals):
        """Returns smallest (fewest bits) possible DataType that can represent
        value. Prefers unsigned integers where possible."""
        vals = np.array(vals, dtype=np.float64)
        for v in vals:
            assert int(v) == v, "Error float value"

        for k in DataType.get_accumulator_dt_cands():
            dt = DataType[k]

            if dt in [DataType["BIPOLAR"], DataType["TERNARY"], DataType["FLOAT32"]]:
                # not currently supported
                continue

            if (dt.min() <= vals).all() and (vals <= dt.max()).all():
                return dt

        warnings.warn(
            """InferChannelwiseLinearLayer: Output values may not be
        representable with supported data types.
        Setting maximum width data type available.
        This will lead to errors if there are no constrains on the input
        """
        )

        if (0 <= vals).all():
            return DataType["UINT64"]
        else:
            return DataType["INT64"]

    def apply(self, model):
        graph = model.graph
        node_ind = 0
        graph_modified = False
        for node in graph.node:
            node_ind += 1
            if node.op_type == "Add" or node.op_type == "Mul":
                # assuming input[0] is dynamic
                ll_input = node.input[0]
                ll_output = node.output[0]
                ll_in_shape = model.get_tensor_shape(ll_input)

                # check if input 1 has an initializer
                ll_const = node.input[1]
                if ll_const is not None:
                    ll_cinit = model.get_initializer(ll_const)
                    if ll_cinit is None:
                        # input 1 is also dynamic
                        continue
                else:
                    continue

                # get number of channels and channel index from input
                ll_in_layout = model.get_tensor_layout(ll_input)
                if ll_in_layout == DataLayout.NHWC or ll_in_layout == DataLayout.NC:
                    ch_index = -1
                    ch = ll_in_shape[-1]
                elif ll_in_layout == DataLayout.NCHW:
                    ch_index = 1
                    ch = ll_in_shape[1]
                else:
                    continue

                # check if the shape of initializer is compatible
                ll_cinit_shape = list(ll_cinit.shape)
                if np.prod(ll_cinit_shape) == 1:
                    warnings.warn(
                        "Broadcasting " + str(node.op_type) + "(" + node.name + ")"
                    )
                    ll_cinit = np.full((ch), ll_cinit.flatten()[0])
                elif np.prod(ll_cinit_shape) != ch or ll_cinit_shape[ch_index] != ch:
                    # parameter shape not compatible with Channelwise_batch
                    continue

                # check initializer contains integers as floats
                if not (ll_cinit.astype(np.int32) == ll_cinit).all():
                    continue
                # all initializer conditions are met

                # check inputs
                idt = model.get_tensor_datatype(ll_input)
                if not idt.is_integer():
                    # skip conversion for layers with float input
                    continue

                # check layout of inputs/outputs, and convert if needed
                # check layout and convert if necessary
                if ll_in_layout == DataLayout.NCHW:
                    ll_input = nchw_to_nhwc(ll_input, model, node_ind)
                    node_ind += 1
                    ll_in_shape = model.get_tensor_shape(ll_input)

                # keep track of where we need to insert the HLS Op
                # it has to be ahead of the output transform
                insert_point = node_ind
                ll_output_layout = model.get_tensor_layout(ll_output)
                if ll_output_layout == DataLayout.NCHW:
                    ll_output = nchw_to_nhwc(ll_output, model, node_ind, reverse=True)
                    node_ind += 1

                # get parameter data type
                param_min = min(ll_cinit.flatten())
                param_max = max(ll_cinit.flatten())
                pdt = self.get_smallest_possible([param_min, param_max])

                # set function and determine output data type
                if node.op_type == "Add":
                    func = "add"
                    out_min = idt.min() + param_min
                    out_max = idt.max() + param_max
                    odt = self.get_smallest_possible([out_min, out_max])
                elif node.op_type == "Mul":
                    func = "mul"
                    possible_limits = []
                    possible_limits += [idt.min() * param_min]
                    possible_limits += [idt.min() * param_max]
                    possible_limits += [idt.max() * param_min]
                    possible_limits += [idt.max() * param_max]
                    odt = self.get_smallest_possible(possible_limits)

                model.set_initializer(ll_const, ll_cinit.reshape(ch))
                model.set_tensor_datatype(ll_output, odt)

                # create node with no parallelization first
                pe = 1
                assert ch % pe == 0, "Requirement IFC divisable by PE is violated."
                # create and insert node
                new_node = helper.make_node(
                    "ChannelwiseOp_Batch",
                    [ll_input, ll_const],
                    [ll_output],
                    domain="finn.custom_op.fpgadataflow",
                    backend="fpgadataflow",
                    Func=func,
                    NumChannels=ch,
                    PE=pe,
                    inputDataType=idt.name,
                    paramDataType=pdt.name,
                    outputDataType=odt.name,
                    numInputVectors=list(ll_in_shape[:-1]),
                    name="ChannelwiseOp_Batch_" + node.name,
                )
                graph.node.insert(insert_point, new_node)
                # remove old node
                graph.node.remove(node)
                graph_modified = True

        if graph_modified:
            model = model.transform(InferShapes())
            model = model.transform(InferDataTypes())
        return (model, graph_modified)


class InferLabelSelectLayer(Transformation):
    """Convert any TopK into a LabelSelect HLS layer."""

    def apply(self, model):
        graph = model.graph
        node_ind = 0
        graph_modified = False
        for node in graph.node:
            node_ind += 1
            if node.op_type == "TopK":
                fc_input = node.input[0]
                k_input = node.input[1]
                val_output = node.output[0]
                idx_output = node.output[1]
                fc_in_shape = model.get_tensor_shape(fc_input)

                idt = model.get_tensor_datatype(fc_input)

                # skip conversion for layers with float input
                if not idt.is_integer():
                    continue

                # skip conversion for if value output is connected (not supported)
                if model.find_consumer(val_output) is not None:
                    continue

                num_labels = int(fc_in_shape[-1])
                num_inp_vecs = list(fc_in_shape[:-1])
                # create node with no parallelization first
                pe = 1

                k = model.get_initializer(k_input)[0]

                # create and insert new LabelSelect_Batch node
                new_node = helper.make_node(
                    "LabelSelect_Batch",
                    [fc_input],
                    [idx_output],
                    domain="finn.custom_op.fpgadataflow",
                    backend="fpgadataflow",
                    Labels=num_labels,
                    PE=pe,
                    K=k,
                    inputDataType=idt.name,
                    numInputVectors=num_inp_vecs,
                    name="LabelSelect_Batch_" + node.name,
                )
                graph.node.insert(node_ind, new_node)
                # remove old node
                graph.node.remove(node)
                graph_modified = True

        if graph_modified:
            model = model.transform(InferShapes())
            model = model.transform(InferDataTypes())
        return (model, graph_modified)


class InferGlobalAccPoolLayer(Transformation):
    """Convert any GlobalAveragePool into a GlobalAccPool HLS layer and a scalar Mul."""

    def apply(self, model):
        graph = model.graph
        node_ind = 0
        graph_modified = False
        for node in graph.node:
            node_ind += 1
            if node.op_type == "GlobalAveragePool":
                in0 = node.input[0]
                result = node.output[0]
                in0_shape = model.get_tensor_shape(in0)

                idt = model.get_tensor_datatype(in0)

                # skip conversion for layers with float input
                if not idt.is_integer():
                    continue

                # check layout and convert if necessary
                in0_layout = model.get_tensor_layout(in0)
                result_layout = model.get_tensor_layout(result)

                if in0_layout == DataLayout.NCHW:
                    in0 = nchw_to_nhwc(in0, model, node_ind)
                    node_ind += 1
                    in0_shape = model.get_tensor_shape(in0)

                # keep track of where we need to insert the HLS Op
                # it has to be ahead of the output transform
                insert_point = node_ind

                if result_layout == DataLayout.NCHW:
                    result = nchw_to_nhwc(result, model, node_ind, reverse=True)
                    node_ind += 1

                num_ch = int(in0_shape[-1])
                vecs = in0_shape[:-1]
                # create node with no parallelization first
                pe = 1

                # create an additional tensor of the same shape and layout as result
                out_shape = model.get_tensor_shape(result)
                pool_out = helper.make_tensor_value_info(
                    model.make_new_valueinfo_name(), TensorProto.FLOAT, out_shape
                )
                model.graph.value_info.append(pool_out)
                pool_out = pool_out.name
                model.set_tensor_layout(pool_out, model.get_tensor_layout(result))

                new_pool = helper.make_node(
                    "GlobalAccPool_Batch",
                    [in0],
                    [pool_out],
                    domain="finn.custom_op.fpgadataflow",
                    backend="fpgadataflow",
                    NumChannels=num_ch,
                    PE=pe,
                    inputDataType=idt.name,
                    numInputVectors=vecs,
                    name="GlobalAccPool_Batch_" + node.name,
                )

                mul_value = helper.make_tensor_value_info(
                    model.make_new_valueinfo_name(), TensorProto.FLOAT, [1]
                )
                model.graph.value_info.append(mul_value)
                model.set_initializer(
                    mul_value.name, np.array(1 / (vecs[1] * vecs[2]), dtype=np.float32)
                )
                new_mul = helper.make_node(
                    "Mul",
                    [pool_out, mul_value.name],
                    [result],
                )
                graph.node.insert(insert_point, new_pool)
                graph.node.insert(insert_point + 1, new_mul)
                node_ind += 1
                # remove old node
                graph.node.remove(node)
                graph_modified = True

        if graph_modified:
            model = model.transform(InferShapes())
            model = model.transform(InferDataTypes())
        return (model, graph_modified)


class InferLookupLayer(Transformation):
    """Convert Gather nodes with constant op0 into Lookup HLS layers."""

    def apply(self, model):
        graph = model.graph
        node_ind = 0
        graph_modified = False
        for node in graph.node:
            node_ind += 1
            if node.op_type == "Gather":
                emb_name = node.input[0]
                embs = model.get_initializer(emb_name)
                axis = get_by_name(node.attribute, "axis")
                # skip conversion if input0 is not constant
                if embs is None:
                    continue
                # skip conversion if axis != 0
                if axis is not None and axis.i != 0:
                    continue
                ind_name = node.input[1]
                ind_dtype = model.get_tensor_datatype(ind_name)
                emb_dtype = model.get_tensor_datatype(emb_name)
                # skip conversion if inputs are not unsigned integers
                if (not ind_dtype.is_integer()) or ind_dtype.signed():
                    continue
                num_embs, emb_dim = embs.shape
                out_name = node.output[0]
                ishape = model.get_tensor_shape(node.input[1])
                # create and insert new Lookup node
                new_node = helper.make_node(
                    "Lookup",
                    [ind_name, emb_name],
                    [out_name],
                    domain="finn.custom_op.fpgadataflow",
                    backend="fpgadataflow",
                    name="Lookup_" + node.name,
                    NumEmbeddings=num_embs,
                    EmbeddingDim=emb_dim,
                    EmbeddingType=emb_dtype.name,
                    InputType=ind_dtype.name,
                    InputShape=list(ishape),
                )
                graph.node.insert(node_ind, new_node)
                # remove old node
                graph.node.remove(node)
                graph_modified = True

        if graph_modified:
            model = model.transform(InferShapes())
            model = model.transform(InferDataTypes())
        return (model, graph_modified)


class InferConcatLayer(Transformation):
    """Convert suitable Concat nodes (operating on last/-1 axis)
    into StreamingConcat HLS layers."""

    def apply(self, model):
        graph = model.graph
        node_ind = 0
        graph_modified = False
        for node in graph.node:
            node_ind += 1
            if node.op_type == "Concat":
                ishape = model.get_tensor_shape(node.input[0])
                axis = get_by_name(node.attribute, "axis")
                if (axis is None) or (ishape is None):
                    continue
                axis = axis.i
                last_axis = len(ishape) - 1
                # skip conversion if not using last axis
                if (axis != -1) and (axis != last_axis):
                    continue
                # check datatype coherence
                dt0 = model.get_tensor_datatype(node.input[0])
                if dt0 is None:
                    continue
                dt_coherent = all(
                    [model.get_tensor_datatype(x) == dt0 for x in node.input]
                )
                if not dt_coherent:
                    continue
                # skip conversion if inputs are not integers
                if not dt0.is_integer():
                    continue
                # ready for conversion
                elems_per_stream = [model.get_tensor_shape(x)[-1] for x in node.input]
                inp_vec = list(model.get_tensor_shape(node.input[0])[:-1])
                new_node = helper.make_node(
                    "StreamingConcat",
                    node.input,
                    node.output,
                    domain="finn.custom_op.fpgadataflow",
                    backend="fpgadataflow",
                    name="Concat_" + node.name,
                    ElemsPerStream=elems_per_stream,
                    inputDataType=dt0.name,
                    numInputVectors=inp_vec,
                )
                graph.node.insert(node_ind, new_node)
                # remove old node
                graph.node.remove(node)
                graph_modified = True

        if graph_modified:
            model = model.transform(InferShapes())
            model = model.transform(InferDataTypes())
        return (model, graph_modified)


class InferStreamingEltwise(Transformation):
    """Convert eltwise Sub or Sub -> Abs to StreamingEltwise layer
    with SubEltwise or AbsDiffEltwise op."""

    def apply(self, model):
        graph = model.graph
        node_ind = 0
        graph_modified = False
        for node in graph.node:
            node_ind += 1
            if node.op_type == "Sub":
                in0 = node.input[0]
                in1 = node.input[1]
                result = node.output[0]
                in0_shape = model.get_tensor_shape(in0)
                in1_shape = model.get_tensor_shape(in1)

                # skip if different shapes on inputs
                if in0_shape != in1_shape:
                    continue

                idt0 = model.get_tensor_datatype(in0)
                idt1 = model.get_tensor_datatype(in1)

                # skip conversion for layers with float input
                if not (idt0.is_integer() and idt1.is_integer()):
                    continue

                eltwiseOp = "Sub"
                nodes_to_remove = [node]
                # look for a downstream Abs node
                res_consumer = model.find_consumer(result)
                if (res_consumer is not None) and (res_consumer.op_type == "Abs"):
                    eltwiseOp = "AbsDiff"
                    result = res_consumer.output[0]
                    nodes_to_remove.append(res_consumer)

                # check layout and convert if necessary
                in0_layout = model.get_tensor_layout(in0)
                in1_layout = model.get_tensor_layout(in1)
                result_layout = model.get_tensor_layout(result)

                if in0_layout == DataLayout.NCHW:
                    in0 = nchw_to_nhwc(in0, model, node_ind)
                    node_ind += 1
                    in0_shape = model.get_tensor_shape(in0)

                if in1_layout == DataLayout.NCHW:
                    in1 = nchw_to_nhwc(in1, model, node_ind)
                    node_ind += 1
                    in1_shape = model.get_tensor_shape(in1)

                # keep track of where we need to insert the HLS Op
                # it has to be ahead of the output transform
                insert_point = node_ind

                if result_layout == DataLayout.NCHW:
                    result = nchw_to_nhwc(result, model, node_ind, reverse=True)
                    node_ind += 1

                # now safe to assume num_channels is size of last dimension
                num_channels = int(in0_shape[-1])
                # create node with no parallelization first
                pe = 1

                # create and insert new Eltwise node
                new_node = helper.make_node(
                    "StreamingEltwise",
                    [in0, in1],
                    [result],
                    domain="finn.custom_op.fpgadataflow",
                    backend="fpgadataflow",
                    NumChannels=num_channels,
                    PE=pe,
                    inputDataType0=idt0.name,
                    inputDataType1=idt1.name,
                    eltwiseOp=eltwiseOp,
                    numInputVectors=in0_shape[:-1],
                    name="StreamingEltwise_" + node.name,
                )
                graph.node.insert(insert_point, new_node)
                # remove old nodes
                for nd in nodes_to_remove:
                    graph.node.remove(nd)
                graph_modified = True

        # if graph_modified:
        # model = model.transform(InferShapes())
        # model = model.transform(InferDataTypes())
        return (model, graph_modified)<|MERGE_RESOLUTION|>--- conflicted
+++ resolved
@@ -140,22 +140,6 @@
                     k_h > 1 and k_w == 1 and ifm_dim_w == 1
                 )
 
-<<<<<<< HEAD
-                if (stride_h > 1 or stride_w > 1) and is_kernel_pointwise:
-                    downsample_1D = (ifm_dim_h == 1) or (ifm_dim_w == 1)
-                    is1D_unitx = ifm_dim_w == 1
-                    downsample_2D = (
-                        (not downsample_1D) and is_square_image and is_equal_stride
-                    )
-                    if not (downsample_1D or downsample_2D):
-                        warnings.warn(
-                            f"Couldn't infer Downsample from {n.name}, check config."
-                        )
-                        continue
-                    ConvInpGen_idim = max(ConvInpGen_idim_h, ConvInpGen_idim_w)
-                    stride = max(stride_h, stride_w)
-                    # create DownSampler node
-=======
                 # Ensure that RTL variant is not inserted for unsupported configuration
                 is_rtl_variant_compatible = True
                 if is_kernel_pointwise:
@@ -168,7 +152,7 @@
                         )
 
                 if self.use_rtl_variant and is_rtl_variant_compatible:
->>>>>>> 9187e247
+
                     ConvInpGen_node = helper.make_node(
                         "ConvolutionInputGenerator_rtl",
                         [ConvInpGen_input],
@@ -185,32 +169,26 @@
                         Stride=[stride_h, stride_w],
                         Dilation=[dilation_h, dilation_w],
                         inputDataType=dt.name,
-<<<<<<< HEAD
-                        name="DownSampler_" + n.name,
-                        is1D=downsample_1D,
-                        is1D_unitx=is1D_unitx,
-=======
                         outputDataType=dt.name,
                         depthwise=depthwise,
                         name="ConvolutionInputGenerator_rtl_" + n.name,
->>>>>>> 9187e247
                     )
                     graph.node.insert(ConvInpGen_node_idx, ConvInpGen_node)
                 else:
                     # Ensure that only supported HLS nodes are inserted
                     if (stride_h > 1 or stride_w > 1) and is_kernel_pointwise:
-                        assert is_square_image, (
-                            """%s : DownSampler currently only supports square
-                            input images."""
-                            % n.name
+                        downsample_1D = (ifm_dim_h == 1) or (ifm_dim_w == 1)
+                        is1D_unitx = ifm_dim_w == 1
+                        downsample_2D = (
+                            (not downsample_1D) and is_square_image and is_equal_stride
                         )
-                        assert is_equal_stride, (
-                            """%s : DownSampler currently only supports equal stride
-                            value along different axes."""
-                            % n.name
-                        )
-                        ConvInpGen_idim = ConvInpGen_idim_h
-                        stride = stride_h
+                        if not (downsample_1D or downsample_2D):
+                            warnings.warn(
+                                f"Couldn't infer Downsample from {n.name},check config."
+                            )
+                            continue
+                        ConvInpGen_idim = max(ConvInpGen_idim_h, ConvInpGen_idim_w)
+                        stride = max(stride_h, stride_w)
                         # create DownSampler node
                         ConvInpGen_node = helper.make_node(
                             "DownSampler",
@@ -224,6 +202,8 @@
                             Stride=stride,
                             inputDataType=dt.name,
                             name="DownSampler_" + n.name,
+                            is1D=downsample_1D,
+                            is1D_unitx=is1D_unitx,
                         )
                         graph.node.insert(ConvInpGen_node_idx, ConvInpGen_node)
                     else:
