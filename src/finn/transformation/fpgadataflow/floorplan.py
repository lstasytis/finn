# Copyright (c) 2020, Xilinx
# All rights reserved.
#
# Redistribution and use in source and binary forms, with or without
# modification, are permitted provided that the following conditions are met:
#
# * Redistributions of source code must retain the above copyright notice, this
#   list of conditions and the following disclaimer.
#
# * Redistributions in binary form must reproduce the above copyright notice,
#   this list of conditions and the following disclaimer in the documentation
#   and/or other materials provided with the distribution.
#
# * Neither the name of FINN nor the names of its
#   contributors may be used to endorse or promote products derived from
#   this software without specific prior written permission.
#
# THIS SOFTWARE IS PROVIDED BY THE COPYRIGHT HOLDERS AND CONTRIBUTORS "AS IS"
# AND ANY EXPRESS OR IMPLIED WARRANTIES, INCLUDING, BUT NOT LIMITED TO, THE
# IMPLIED WARRANTIES OF MERCHANTABILITY AND FITNESS FOR A PARTICULAR PURPOSE ARE
# DISCLAIMED. IN NO EVENT SHALL THE COPYRIGHT HOLDER OR CONTRIBUTORS BE LIABLE
# FOR ANY DIRECT, INDIRECT, INCIDENTAL, SPECIAL, EXEMPLARY, OR CONSEQUENTIAL
# DAMAGES (INCLUDING, BUT NOT LIMITED TO, PROCUREMENT OF SUBSTITUTE GOODS OR
# SERVICES; LOSS OF USE, DATA, OR PROFITS; OR BUSINESS INTERRUPTION) HOWEVER
# CAUSED AND ON ANY THEORY OF LIABILITY, WHETHER IN CONTRACT, STRICT LIABILITY,
# OR TORT (INCLUDING NEGLIGENCE OR OTHERWISE) ARISING IN ANY WAY OUT OF THE USE
# OF THIS SOFTWARE, EVEN IF ADVISED OF THE POSSIBILITY OF SUCH DAMAGE.

from finn.custom_op.registry import getCustomOp
from finn.transformation.base import Transformation
from finn.util.basic import get_by_name
from finn.analysis.fpgadataflow.floorplan_params import floorplan_params
from finn.util.basic import make_build_dir
from finn.transformation.general import ApplyConfig
import warnings
import json


class Floorplan(Transformation):
    """Perform Floorplanning of the dataflow design:

    floorplan: path to a JSON containing a dictionary with SLR assignments
               for each node in the ONNX graph. Must be parse-able by
               the ApplyConfig transform.

    The transform applies the properties in the supplied JSON then:
    -Separates DMAs into their own partitions IDs,
    -If not explicitly assigned, assigns DWCs to SLRs to minimize SLLs required
    -If not explicitly assigned, assigns FIFOs to the SLR of the upstream node

    """

    def __init__(self, floorplan=None):
        super().__init__()
        self.user_floorplan = floorplan

    def apply(self, model):

        # read in a user-specified floorplan or generate a default one
        if self.user_floorplan is None:
            floorplan = model.analysis(floorplan_params)
            json_dir = make_build_dir(prefix="vitis_floorplan_")
            json_file = json_dir + "/floorplan.json"
            model.set_metadata_prop("floorplan_json", json_file)
            with open(json_file, "w") as f:
                json.dump(floorplan, f, indent=4)
        else:
            model.set_metadata_prop("floorplan_json", self.user_floorplan)
            model = model.transform(ApplyConfig(self.user_floorplan))

        # perform DWC and FIFO specific adjustments
        unassigned_nodes = 0
        for node in model.graph.node:
            node_inst = getCustomOp(node)
            node_slr = node_inst.get_nodeattr("slr")
            if node_slr == -1:
                unassigned_nodes += 1
            if node.op_type == "StreamingDataWidthConverter_Batch":
                # if we have SLR assignment already. use that
                if node_slr != -1:
                    continue
                # optimize for possible SLR crossing
                in_width = node_inst.get_nodeattr("inWidth")
                out_width = node_inst.get_nodeattr("outWidth")
                # find neighbour with narrowest bus
                if in_width > out_width:
                    narrow_neighbour = model.find_consumer(node.output[0])
                else:
                    narrow_neighbour = model.find_producer(node.input[0])
<<<<<<< HEAD
                    
=======

>>>>>>> af783db8
                node_slr = getCustomOp(narrow_neighbour).get_nodeattr("slr")
                node_inst.set_nodeattr("slr", node_slr)
            if node.op_type == "StreamingFIFO":
                # if we have SLR assignment already. use that
                if node_slr != -1:
                    continue
                srcnode = model.find_producer(node.input[0])
                node_slr = getCustomOp(srcnode).get_nodeattr("slr")
                node_inst.set_nodeattr("slr", node_slr)

<<<<<<< HEAD

=======
>>>>>>> af783db8
        if unassigned_nodes > 0:
            warnings.warn(
                str(unassigned_nodes)
                + " nodes have no entry in the provided floorplan "
                + "and no default value was set"
            )

<<<<<<< HEAD

=======
>>>>>>> af783db8
        # partition id generation
        partition_cnt = 0

        # Assign IODMAs to their own partitions
        all_nodes = list(model.graph.node)
        df_nodes = list(
            filter(lambda x: get_by_name(x.attribute, "backend") is not None, all_nodes)
        )
        dma_nodes = list(filter(lambda x: x.op_type == "IODMA", df_nodes))
        non_dma_nodes = list(filter(lambda x: x not in dma_nodes, df_nodes))
        dyn_tlastmarker_nodes = list(
            filter(
                lambda x: x.op_type == "TLastMarker"
                and getCustomOp(x).get_nodeattr("DynIters") == "true",
                non_dma_nodes,
            )
        )
        non_dma_nodes = list(
            filter(lambda x: x not in dyn_tlastmarker_nodes, non_dma_nodes)
        )

        for node in dma_nodes:
            node_inst = getCustomOp(node)
            node_inst.set_nodeattr("partition_id", partition_cnt)
            partition_cnt += 1

        for node in dyn_tlastmarker_nodes:
            node_inst = getCustomOp(node)
            node_inst.set_nodeattr("partition_id", partition_cnt)
            partition_cnt += 1

        for node in non_dma_nodes:
            pre_node = model.find_producer(node.input[0])
            node_inst = getCustomOp(node)
            if pre_node not in non_dma_nodes:
                # input node
                node_inst.set_nodeattr("partition_id", partition_cnt)
                partition_cnt += 1
                continue
            elif not (
                node.op_type == "StreamingFCLayer_Batch"
                and node_inst.get_nodeattr("mem_mode") is not None
                and node_inst.get_nodeattr("mem_mode") == "external"
            ):
                pre_nodes = model.find_direct_predecessors(node)
            else:
                pre_nodes = [pre_node]

            node_slr = node_inst.get_nodeattr("slr")
            for pre_node in pre_nodes:
                pre_inst = getCustomOp(pre_node)
                pre_slr = pre_inst.get_nodeattr("slr")
                if node_slr == pre_slr:
                    partition_id = pre_inst.get_nodeattr("partition_id")
                    node_inst.set_nodeattr("partition_id", partition_id)
                    break
            else:
                # no matching, new partition
                node_inst.set_nodeattr("partition_id", partition_cnt)
                partition_cnt += 1

        # save the updated floorplan
        floorplan = model.analysis(floorplan_params)
        with open(model.get_metadata_prop("floorplan_json"), "w") as f:
            json.dump(floorplan, f, indent=4)

        return (model, False)<|MERGE_RESOLUTION|>--- conflicted
+++ resolved
@@ -87,11 +87,6 @@
                     narrow_neighbour = model.find_consumer(node.output[0])
                 else:
                     narrow_neighbour = model.find_producer(node.input[0])
-<<<<<<< HEAD
-                    
-=======
-
->>>>>>> af783db8
                 node_slr = getCustomOp(narrow_neighbour).get_nodeattr("slr")
                 node_inst.set_nodeattr("slr", node_slr)
             if node.op_type == "StreamingFIFO":
@@ -102,10 +97,6 @@
                 node_slr = getCustomOp(srcnode).get_nodeattr("slr")
                 node_inst.set_nodeattr("slr", node_slr)
 
-<<<<<<< HEAD
-
-=======
->>>>>>> af783db8
         if unassigned_nodes > 0:
             warnings.warn(
                 str(unassigned_nodes)
@@ -113,10 +104,6 @@
                 + "and no default value was set"
             )
 
-<<<<<<< HEAD
-
-=======
->>>>>>> af783db8
         # partition id generation
         partition_cnt = 0
 
