# Copyright (c) 2020, Xilinx
# All rights reserved.
#
# Redistribution and use in source and binary forms, with or without
# modification, are permitted provided that the following conditions are met:
#
# * Redistributions of source code must retain the above copyright notice, this
#   list of conditions and the following disclaimer.
#
# * Redistributions in binary form must reproduce the above copyright notice,
#   this list of conditions and the following disclaimer in the documentation
#   and/or other materials provided with the distribution.
#
# * Neither the name of FINN nor the names of its
#   contributors may be used to endorse or promote products derived from
#   this software without specific prior written permission.
#
# THIS SOFTWARE IS PROVIDED BY THE COPYRIGHT HOLDERS AND CONTRIBUTORS "AS IS"
# AND ANY EXPRESS OR IMPLIED WARRANTIES, INCLUDING, BUT NOT LIMITED TO, THE
# IMPLIED WARRANTIES OF MERCHANTABILITY AND FITNESS FOR A PARTICULAR PURPOSE ARE
# DISCLAIMED. IN NO EVENT SHALL THE COPYRIGHT HOLDER OR CONTRIBUTORS BE LIABLE
# FOR ANY DIRECT, INDIRECT, INCIDENTAL, SPECIAL, EXEMPLARY, OR CONSEQUENTIAL
# DAMAGES (INCLUDING, BUT NOT LIMITED TO, PROCUREMENT OF SUBSTITUTE GOODS OR
# SERVICES; LOSS OF USE, DATA, OR PROFITS; OR BUSINESS INTERRUPTION) HOWEVER
# CAUSED AND ON ANY THEORY OF LIABILITY, WHETHER IN CONTRACT, STRICT LIABILITY,
# OR TORT (INCLUDING NEGLIGENCE OR OTHERWISE) ARISING IN ANY WAY OUT OF THE USE
# OF THIS SOFTWARE, EVEN IF ADVISED OF THE POSSIBILITY OF SUCH DAMAGE.

import math
import numpy as np
import os
import textwrap
import warnings
from qonnx.core.datatype import DataType
from qonnx.util.basic import (
    calculate_matvec_accumulator_range,
    interleave_matrix_outer_dim_from_partitions,
    roundup_to_integer_multiple,
)

from finn.custom_op.fpgadataflow.hlscustomop import HLSCustomOp
from finn.util.data_packing import (
    npy_to_rtlsim_input,
    numpy_to_hls_code,
    pack_innermost_dim_as_hex_string,
    rtlsim_output_to_npy,
)

# ONNX i/o tensor shape assumptions for MatrixVectorActivation:
# input 0 is the input tensor, shape (.., i_size) = (..., MW)
# input 1 is the weight tensor, shape (i_size, o_size) = (MW, MH)
# (optional) input 2 is the thresholds tensor, shape (o_size, n_thres)
# output 0 is the output tensor, shape (.., o_size) = (..., MH)
# the ... here can be any shape (representing groups of vectors)


class MatrixVectorActivation(HLSCustomOp):
    """Class that corresponds to finn-hls Matrix_Vector_Activate(_Stream)_Batch
    function."""

    def __init__(self, onnx_node, **kwargs):
        super().__init__(onnx_node, **kwargs)

    def get_nodeattr_types(self):
        my_attrs = {
            "PE": ("i", True, 0),
            "SIMD": ("i", True, 0),
            "MW": ("i", True, 0),
            "MH": ("i", True, 0),
            "resType": ("s", False, "lut", {"auto", "lut", "dsp"}),
            "ActVal": ("i", False, 0),
            # FINN DataTypes for inputs, weights, outputs
            "inputDataType": ("s", True, ""),
            "weightDataType": ("s", True, ""),
            "outputDataType": ("s", True, ""),
            # FINN DataType for accumulator -- auto-computed and updated
            "accDataType": ("s", False, "INT32"),
            # use xnor-popcount for binary weights/inputs, thus treating them
            # as bipolar
            "binaryXnorMode": ("i", False, 0, {0, 1}),
            # no-activation mode (produce accumulators)
            "noActivation": ("i", False, 0, {0, 1}),
            # number of input vectors, examples:
            # [1] is a single vector (like a FC layer with batch=1)
            # [4] is four vectors (like a FC layer with batch=4)
            # [1, 4, 4] is four * four vectors (like a conv layer with batch=1)
            "numInputVectors": ("ints", False, [1]),
            # memory mode for the FC weights
            # const -- embedded weights, default, long compile/synth times
            # decoupled -- streaming weights with weight streamer packaged inside IP
            # external -- streaming weights with external streamer
            "mem_mode": ("s", False, "const", {"const", "decoupled", "external"}),
            # FPGA resource type for memories in decoupled mode
            # auto -- let Vivado decide
            # block -- use BRAM
            # distributed -- use LUTRAM
            # ultra -- use UltraRAM (URAM), must have runtime_writeable_weights=1
            # see also https://www.xilinx.com/support/answers/38070.html
            "ram_style": (
                "s",
                False,
                "auto",
                {"auto", "block", "distributed", "ultra"},
            ),
            # FPGA resource type for threshold memories (if noActivation is False)
            # auto -- let Vivado decide
            # block -- use BRAM
            # distributed -- use LUTRAM
            "ram_style_thresholds": (
                "s",
                False,
                "auto",
                {"auto", "block", "distributed"},
            ),
            # (mem_mode = decoupled only) whether weights will be writable through
            # an AXI-lite interface during runtime
            # 1 for enabled, 0 for disabled.
            # see finn-rtllib/memstream/doc/README for more about the memory
            # address map used for writable weights
            # IMPORTANT: After using AXI lite to either read or write the weights,
            # always "flush" the accelerator by first passing a dummy input
            # vector through the accelerator. This will get rid of any old
            # weight data from the weight FIFOs.
            "runtime_writeable_weights": ("i", False, 0, {0, 1}),
        }
        my_attrs.update(super().get_nodeattr_types())
        return my_attrs

    def calc_wmem(self):
        """Calculates and returns WMEM."""
        mw = self.get_nodeattr("MW")
        mh = self.get_nodeattr("MH")
        pe = self.get_nodeattr("PE")
        simd = self.get_nodeattr("SIMD")
        assert mh % pe == 0, "Requirement MH divisable by PE is violated."
        assert mw % simd == 0, "Requirement MW divisable by SIMD is violated."
        wmem = mw * mh // (pe * simd)
        return wmem

    def calc_tmem(self):
        """Calculates and returns TMEM."""
        if self.get_nodeattr("noActivation") == 1:
            return 0
        else:
            mh = self.get_nodeattr("MH")
            pe = self.get_nodeattr("PE")
            return mh // pe

    def make_shape_compatible_op(self, model):
        oshape = self.get_normal_output_shape()
        return super().make_const_shape_op(oshape)

    def infer_node_datatype(self, model):
        node = self.onnx_node
        idt = model.get_tensor_datatype(node.input[0])
        if idt != self.get_input_datatype():
            warn_str = "inputDataType changing for %s: %s -> %s " % (
                node.name,
                str(self.get_input_datatype()),
                str(idt),
            )
            warnings.warn(warn_str)
        self.set_nodeattr("inputDataType", idt.name)
        # set output datatype from property
        odt = self.get_output_datatype()
        model.set_tensor_datatype(node.output[0], odt)

    def verify_node(self):
        info_messages = []
        # verify that "backend" is set to "fpgadataflow"
        backend_value = self.get_nodeattr("backend")
        if backend_value == "fpgadataflow":
            info_messages.append("Attribute backend is set correctly")
        else:
            info_messages.append('Attribute backend should be set to "fpgadataflow"')

        # verify that all necessary attributes exist
        # TODO collect automatically from get_nodeattr_types
        try:
            self.get_nodeattr("code_gen_dir_cppsim")
            self.get_nodeattr("executable_path")
            self.get_nodeattr("resType")
            self.get_nodeattr("MW")
            self.get_nodeattr("MH")
            self.get_nodeattr("SIMD")
            self.get_nodeattr("PE")
            self.get_nodeattr("inputDataType")
            self.get_nodeattr("weightDataType")
            self.get_nodeattr("outputDataType")
            info_messages.append("All necessary attributes exist")
        except Exception:
            info_messages.append("""The required MatrixVectorActivation attributes do not exist.""")

        # verify the number of inputs depending on noActivation value
        # check noActivation value to determine the number of inputs
        no_act = self.get_nodeattr("noActivation")

        if no_act == 1:
            if len(self.onnx_node.input) == 2:
                info_messages.append("The number of inputs is correct")
            else:
                info_messages.append(
                    """MatrixVectorActivation needs in no
                            activation mode 2 inputs (data input and weights)"""
                )
        elif no_act == 0:
            if len(self.onnx_node.input) == 3:
                info_messages.append("The number of inputs is correct")
            else:
                info_messages.append(
                    """MatrixVectorActivation needs 3 inputs
                            (data input and weights and threshold values)"""
                )
        else:
            info_messages.append(
                """noActivation attribute contains {} should
                be 0 or 1""".format(
                    no_act
                )
            )

        return info_messages

    def uram_estimation(self):
        P = self.get_nodeattr("PE")
        Q = self.get_nodeattr("SIMD")
        wdt = self.get_weight_datatype()
        W = wdt.bitwidth()
        D_in = self.get_nodeattr("MW")
        D_out = self.get_nodeattr("MH")
        omega = (D_in * D_out) / (Q * P)
        mem_width = Q * W * P
        mmode = self.get_nodeattr("mem_mode")
        mstyle = self.get_nodeattr("ram_style")
        if (
            (mmode == "decoupled" and mstyle != "ultra")
            or (mmode == "const" and self.calc_wmem() <= 128)
            or (mmode == "external")
        ):
            return 0
        width_multiplier = math.ceil(mem_width / 72)
        depth_multiplier = math.ceil(omega / 4096)
        return width_multiplier * depth_multiplier

    def bram_estimation(self):
        """Calculates resource estimation for BRAM based on:
        - FINN-R: An End-to-End Deep-Learning Framework for Fast
        Exploration of Quantized Neural Networks
        - M. Blott, T. B. Preusser, N. J. Fraser, G. Gambardella, K. O'Brien,
        Y. Umuroglu, M. Leeser and K. Vissers
        - 12. Sep 2018
        """
        # TODO add in/out FIFO contributions
        P = self.get_nodeattr("PE")
        Q = self.get_nodeattr("SIMD")
        wdt = self.get_weight_datatype()
        W = wdt.bitwidth()
        D_in = self.get_nodeattr("MW")
        D_out = self.get_nodeattr("MH")
        omega = (D_in * D_out) / (Q * P)
        mem_width = Q * W * P
        mmode = self.get_nodeattr("mem_mode")
        mstyle = self.get_nodeattr("ram_style")
        if (
            (mmode == "decoupled" and mstyle in ["distributed", "ultra"])
            or (mmode == "const" and self.calc_wmem() <= 128)
            or (mmode == "external")
        ):
            return 0
        # assuming SDP mode RAMB18s (see UG573 Table 1-10)
        # assuming decoupled (RTL) memory, which is more efficient than const (HLS)
        if mem_width == 1:
            return math.ceil(omega / 16384)
        elif mem_width == 2:
            return math.ceil(omega / 8192)
        elif mem_width <= 4:
            return (math.ceil(omega / 4096)) * (math.ceil(mem_width / 4))
        elif mem_width <= 9:
            return (math.ceil(omega / 2048)) * (math.ceil(mem_width / 9))
        elif mem_width <= 18 or omega > 512:
            return (math.ceil(omega / 1024)) * (math.ceil(mem_width / 18))
        else:
            return (math.ceil(omega / 512)) * (math.ceil(mem_width / 36))

    def bram_efficiency_estimation(self):
        wdt = self.get_weight_datatype()
        W = wdt.bitwidth()
        D_in = self.get_nodeattr("MW")
        D_out = self.get_nodeattr("MH")
        bram16_est = self.bram_estimation()
        if bram16_est == 0:
            return 1
        wbits = W * D_in * D_out
        bram16_est_capacity = bram16_est * 36 * 512
        return wbits / bram16_est_capacity

    def uram_efficiency_estimation(self):
        """Function for URAM efficiency estimation: actual parameter storage
        needed divided by the allocated URAM storage (from estimation)"""
        wdt = self.get_weight_datatype()
        W = wdt.bitwidth()
        D_in = self.get_nodeattr("MW")
        D_out = self.get_nodeattr("MH")
        uram_est = self.uram_estimation()
        if uram_est == 0:
            return 1
        wbits = W * D_in * D_out
        uram_est_capacity = uram_est * 72 * 4096
        return wbits / uram_est_capacity

    def lut_estimation(self):
        """Calculates resource estimations for LUTs based on:
        - FINN-R: An End-to-End Deep-Learning Framework for Fast
        Exploration of Quantized Neural Networks
        - M. Blott, T. B. Preusser, N. J. Fraser, G. Gambardella, K. O'Brien,
        Y. Umuroglu, M. Leeser and K. Vissers
        - 12. Sep 2018
        """
        # TODO add in/out FIFO contributions
        P = self.get_nodeattr("PE")
        Q = self.get_nodeattr("SIMD")
        MW = self.get_nodeattr("MW")
        wdt = self.get_weight_datatype()
        W = wdt.bitwidth()
        # determine tdt with input and weight data types
        idt = self.get_input_datatype()
        A = idt.bitwidth()
        # parameters from experiments in paper mentioned above
        c0 = 300
        c1 = 1.1
        c2 = 0
        mmode = self.get_nodeattr("mem_mode")
        mstyle = self.get_nodeattr("ram_style")
        if (mmode == "decoupled" and mstyle == "distributed") or (
            mmode == "const" and self.calc_wmem() <= 128
        ):
            c2 = (P * Q * W) * math.ceil(self.calc_wmem() / 64)

        # multiplication
        res_type = self.get_nodeattr("resType")
        if res_type == "dsp":
            mult_luts = 0
        else:
            mult_luts = Q * (2 * math.ceil((W + A) / 6) - 1) * (W + A)
        # adder tree
        addertree_luts = (W + A) * (2 * Q - 1)
        # accumulator
        acc_datatype = self.get_accumulator_datatype()
        # if accDataType is not set, then it will default to INT32, which would
        # be a large overestimate in most (if not all) cases. In this scenario,
        # we would use the minimum accumulator as determined by the data types
        # bound, derived in https://arxiv.org/abs/2301.13376
        alpha = math.log(MW, 2) + W + A - 1 - int(idt.signed())
        acc_bits = min(
            acc_datatype.bitwidth(),
            np.ceil(alpha + math.log(1 + pow(2, -alpha), 2) + 1),
        )
        acc_luts = acc_bits
        # thresholds and threshold comparators
        thr_luts = 0
        comp_luts = 0
        noact = self.get_nodeattr("noActivation")
        tmem_style = self.get_nodeattr("ram_style_thresholds")
        if (noact == 0) and (tmem_style == "distributed"):
            odt = self.get_output_datatype()
            B = odt.bitwidth()
            thr_luts = (2**B - 1) * acc_bits * math.ceil(self.calc_tmem() / 64)
            comp_luts = (2**B - 1) * acc_bits

        return int(
            c0 + c1 * (P * (mult_luts + addertree_luts + acc_luts + thr_luts + comp_luts)) + c2
        )

    def dsp_estimation(self):
        # multiplication
        P = self.get_nodeattr("PE")
        res_type = self.get_nodeattr("resType")
        Q = self.get_nodeattr("SIMD")
        wdt = self.get_weight_datatype()
        W = wdt.bitwidth()
        idt = self.get_input_datatype()
        A = idt.bitwidth()
        if res_type == "dsp":
            mult_dsp = P * Q * np.ceil((W + A) / 48)  # TODO: more accurate modelling
        else:
            mult_dsp = 0
        return int(mult_dsp)

    def get_exp_cycles(self):
        pe = self.get_nodeattr("PE")
        simd = self.get_nodeattr("SIMD")
        num_inp_vec = self.get_nodeattr("numInputVectors")
        mh = self.get_nodeattr("MH")
        mw = self.get_nodeattr("MW")
        # since mmv != 1 is not supported yet, we set mmv for now to 1
        mmv = 1
        exp_cycles = (mh / pe) * (mw / simd) * np.prod(num_inp_vec) / mmv
        return int(exp_cycles)

    def get_input_datatype(self, ind=0):
        """Returns FINN DataType of input."""
        # when performing FIFO insertion on an FC layer with ext weights, the ind
        # parameter can be > 0 (referring to the weights) so handle that here
        if ind == 0:
            return DataType[self.get_nodeattr("inputDataType")]
        elif ind == 1:
            return DataType[self.get_nodeattr("weightDataType")]
        else:
            raise Exception("Undefined input ind for this layer type")

    def get_accumulator_datatype(self):
        """Returns FINN DataType of accumulator"""
        return DataType[self.get_nodeattr("accDataType")]

    def get_weight_datatype(self):
        """Returns FINN DataType of weights."""
        return DataType[self.get_nodeattr("weightDataType")]

    def get_output_datatype(self, ind=0):
        """Returns FINN DataType of output."""
        return DataType[self.get_nodeattr("outputDataType")]

    def get_instream_width(self, ind=0):
        i_bits = self.get_input_datatype().bitwidth()
        in_width = i_bits * self.get_nodeattr("SIMD")
        return in_width

    def get_outstream_width(self, ind=0):
        o_bits = self.get_output_datatype().bitwidth()
        out_width = o_bits * self.get_nodeattr("PE")
        return out_width

    def get_weightstream_width(self):
        """Returns weight stream width. Used only in decoupled mode."""
        if (
            self.get_nodeattr("mem_mode") == "decoupled"
            or self.get_nodeattr("mem_mode") == "external"
        ):
            pe = self.get_nodeattr("PE")
            simd = self.get_nodeattr("SIMD")
            wp = self.get_weight_datatype().bitwidth()
            w_width = pe * simd * wp
            return w_width
        else:
            return 0

    def get_weightstream_width_padded(self):
        """Returns weight stream width padded to a multiple of 8. This is required
        by the AXI Stream spec. Used in decoupled mode."""
        weight_width = self.get_weightstream_width()
        return roundup_to_integer_multiple(weight_width, 8)

    def get_ap_int_max_w(self):
        # base class impl (max of inp/out stream widths)
        max_of_io = super().get_ap_int_max_w()
        # decoupled mode weight stream
        weightstream = self.get_weightstream_width()
        # single PE weight entry
        weight_bits = self.get_weight_datatype().bitwidth()
        simd = self.get_nodeattr("SIMD")
        single_pe_w = simd * weight_bits
        return max([weightstream, max_of_io, single_pe_w])

    def get_folded_input_shape(self, ind=0):
        mw = self.get_nodeattr("MW")
        mh = self.get_nodeattr("MH")
        simd = self.get_nodeattr("SIMD")
        pe = self.get_nodeattr("PE")
        sf = mw // simd
        nf = mh // pe
        vecs = list(self.get_nodeattr("numInputVectors"))

        if ind == 0:
            # calculate shape of input 0
            folded_input_shape = tuple(vecs + [sf, simd])
        elif ind == 1 and self.get_nodeattr("mem_mode") == "external":
            # calculate shape of input 1 (weights)
            folded_input_shape = tuple(vecs + [sf * nf, simd * pe])
        else:
            raise Exception("Undefined input shape for requested input")

        return folded_input_shape

    def get_folded_output_shape(self, ind=0):
        mh = self.get_nodeattr("MH")
        pe = self.get_nodeattr("PE")
        nf = mh // pe
        vecs = list(self.get_nodeattr("numInputVectors"))
        folded_output_shape = tuple(vecs + [nf, pe])
        return folded_output_shape

    def get_normal_input_shape(self, ind=0):
        mw = self.get_nodeattr("MW")
        vecs = list(self.get_nodeattr("numInputVectors"))
        normal_input_shape = tuple(vecs + [mw])
        return normal_input_shape

    def get_normal_output_shape(self, ind=0):
        mh = self.get_nodeattr("MH")
        vecs = list(self.get_nodeattr("numInputVectors"))
        normal_output_shape = tuple(vecs + [mh])
        return normal_output_shape

    def get_number_output_values(self):
        nf = np.prod(self.get_folded_output_shape()[:-1])
        return nf

    def get_template_param_values(self):
        """Returns the template parameter values according to input, output and weight
        data types."""
        ret = dict()
        inp_hls_str = self.get_input_datatype().get_hls_datatype_str()
        out_hls_str = self.get_output_datatype().get_hls_datatype_str()
        inp_is_binary = self.get_input_datatype() == DataType["BINARY"]
        # out_is_binary = self.get_output_datatype() == DataType["BINARY"]
        wt_is_binary = self.get_weight_datatype() == DataType["BINARY"]
        bin_xnor_mode = self.get_nodeattr("binaryXnorMode") == 1
        if (inp_is_binary or wt_is_binary) and (not bin_xnor_mode):
            raise Exception("True binary (non-bipolar) inputs not yet supported")
        inp_is_bipolar = self.get_input_datatype() == DataType["BIPOLAR"]
        # out_is_bipolar = self.get_output_datatype() == DataType["BIPOLAR"]
        wt_is_bipolar = self.get_weight_datatype() == DataType["BIPOLAR"]
        # reinterpret inp/wt as bipolar if bin_xnor_mode is iset
        inp_is_bipolar = inp_is_bipolar or (inp_is_binary and bin_xnor_mode)
        wt_is_bipolar = wt_is_bipolar or (wt_is_binary and bin_xnor_mode)
        # fill in TSrcI and TWeightI
        # TODO check these with Giulio
        # TODO handle non-bipolar binary inputs
        if inp_is_bipolar and wt_is_bipolar:
            ret["TSrcI"] = "Recast<XnorMul>"
            ret["TWeightI"] = "Identity"
        elif (not inp_is_bipolar) and wt_is_bipolar:
            ret["TSrcI"] = "Slice<%s>" % inp_hls_str
            ret["TWeightI"] = "Recast<Binary>"
        elif inp_is_bipolar and (not wt_is_bipolar):
            ret["TSrcI"] = "Recast<Binary>"
            ret["TWeightI"] = "Identity"
        elif (not inp_is_bipolar) and (not wt_is_bipolar):
            ret["TSrcI"] = "Slice<%s>" % inp_hls_str
            ret["TWeightI"] = "Identity"

        # fill in TDstI
        ret["TDstI"] = "Slice<%s>" % out_hls_str

        return ret

    def get_hls_compatible_weight_tensor(self, orig_weight_matrix):
        """Convert the original numpy weight matrix orig_weight_matrix into
        a form suitable for passing to the hlslib call:
        * ensure MH % PE == 0 and MW % SIMD == 0
        * for bipolar {-1,+1} weights, convert to binary {0, 1}
        * interleave rows between PEs
        * reshape into (1, PE, WMEM, SIMD) and return
        """
        mw = self.get_nodeattr("MW")
        mh = self.get_nodeattr("MH")
        pe = self.get_nodeattr("PE")
        simd = self.get_nodeattr("SIMD")
        wmem = self.calc_wmem()
        assert orig_weight_matrix.shape == (
            mw,
            mh,
        ), """Weights matrix doesn't
        have expected shape (mw, mh)"""
        assert mw % simd == 0, "Requirement MH divisable by SIMD is violated."
        assert mh % pe == 0, "Requirement MH divisable by PE is violated."
        # start by transposing the original weight matrix, since ONNX and
        # finn-hlslib use different assumptions
        # ONNX uses (in_features, out_features) and matmul(x, W)
        # finn-hlslib uses (out_features, in_features) and matmul(W, x)
        ret = orig_weight_matrix.T
        if self.get_weight_datatype() == DataType["BIPOLAR"]:
            # convert bipolar to binary
            ret = (ret + 1) / 2
        # interleave rows between PEs and reshape
        # distribute rows between PEs
        ret = interleave_matrix_outer_dim_from_partitions(ret, pe)
        # create SIMD as innermost dimension and add a dummy outer dim
        ret = ret.reshape(1, pe, wmem, simd)
        # reverse the SIMD dimension
        ret = np.flip(ret, axis=-1)
        return ret

    def minimize_accumulator_width(self, model):
        """Minimize the accumulator bit width according to the weight values,
        input data types, and size of dot product"""
        weights = model.get_initializer(self.onnx_node.input[1])
        # since in the calculation the values of the weight matrix are used,
        # for the bipolar case they need to be converted to bipolar
        if self.get_nodeattr("binaryXnorMode"):
            weights = 2 * weights - 1

        thresholds = None
        if len(self.onnx_node.input) > 2:
            thresholds = model.get_initializer(self.onnx_node.input[2])

        idt = self.get_input_datatype()

        (acc_min, acc_max) = calculate_matvec_accumulator_range(weights, idt)
        # if runtime-writeable weights, then the values of the weights can
        # change and we need to use the worst-case values from the datatypes
        if self.get_nodeattr("runtime_writeable_weights"):
            wdt = self.get_weight_datatype()
            lower_worst = wdt.min() * np.ones_like(weights)
            lower_range = calculate_matvec_accumulator_range(lower_worst, idt)
            upper_worst = wdt.max() * np.ones_like(weights)
            upper_range = calculate_matvec_accumulator_range(upper_worst, idt)
            acc_min = min(min(lower_range), min(upper_range))
            acc_max = max(max(upper_range), max(upper_range))

        # if the thresholds can be used to determine range, then adjust the range
        # according to the known values of the thresholds
        if thresholds is not None:
            threshold_tensor = self.get_hls_compatible_threshold_tensor(thresholds)
            # set threshold datatype (and accumulator datatype implicitly)
            min_threshold = thresholds.min()
            max_threshold = thresholds.max()
            # clip threshold values
            if max_threshold > acc_max or min_threshold < acc_min:
                warnings.warn("Clipping some thresholds in %s" % self.onnx_node.name)
                thresholds = np.clip(thresholds, acc_min, acc_max)
                model.set_initializer(self.onnx_node.input[2], thresholds)
                threshold_tensor = self.get_hls_compatible_threshold_tensor(thresholds)
                min_threshold = thresholds.min()
                max_threshold = thresholds.max()
            acc_min = min(min_threshold, acc_min)
            acc_max = max(max_threshold, acc_max)

        # if the acc_range is always greater than 0, then acc_max <= 2^P - 1
        if acc_min >= 0:
            acc_bit_width = np.log2(acc_max + 1)
            acc_bit_width = math.ceil(acc_bit_width)
            adt = DataType[f"UINT{acc_bit_width}"]
        # if the acc_range is signed, then acc_min >= -2^{P-1} and acc_max <=
        # 2^{P - 1} - 1, which means 2^{P - 1} >= max(-acc_min, 1 + acc_max)
        else:
            _acc_max = max(-acc_min, 1 + acc_max)
            acc_bit_width = np.log2(_acc_max) + 1
            acc_bit_width = math.ceil(acc_bit_width)
            adt = DataType[f"INT{acc_bit_width}"]

        # if activation, assert that the thresholds can be expressed with adt
        if thresholds is not None:
            assert np.vectorize(adt.allowed)(
                threshold_tensor
            ).all(), "Thresholds in %s can't be expressed with type %s" % (
                self.onnx_node.name,
                str(adt),
            )

        # if no activation, output and accumulator datatypes are the same
        if self.get_nodeattr("noActivation"):
            # if this is the last node in the graph, then ensure the datatype is
            # divisibly by 8 bits
            if model.find_direct_successors(self.onnx_node) is None:
                bw = roundup_to_integer_multiple(adt.bitwidth(), 8)
                new_adt_name = adt.name.replace(str(adt.bitwidth()), str(bw))
                adt = DataType[new_adt_name]
            # for no-activation nodes, output dt = acc dt
            self.set_nodeattr("outputDataType", adt.name)
        self.set_nodeattr("accDataType", adt.name)
<<<<<<< HEAD
        if self.get_nodeattr("noActivation"):
            self.set_nodeattr("outputDataType", adt.name)
=======

>>>>>>> 99f61fc7
        return DataType[self.get_nodeattr("accDataType")]

    def minimize_weight_bit_width(self, model):
        """Minimize the bit width based on the values of the weights"""
        if not self.get_nodeattr("runtime_writeable_weights"):
            weights = model.get_initializer(self.onnx_node.input[1])
            w_min = weights.min()
            w_max = weights.max()
            if w_min < 0:
                if abs(w_min) > w_max:
                    wdt = DataType.get_smallest_possible(w_min)
                else:
                    wdt = DataType.get_smallest_possible(-w_max - 1)
            else:
                wdt = DataType.get_smallest_possible(w_max)
            self.set_nodeattr("weightDataType", wdt.name)
        return DataType[self.get_nodeattr("weightDataType")]

    def get_hls_compatible_threshold_tensor(self, orig_thres_matrix):
        """Convert the original numpy weight matrix orig_weight_matrix into
        a form suitable for passing to the hlslib call:
        * ensure MH % PE == 0
        * for bipolar weights&inputs, ensure thresholds are positive
        * interleave rows between PEs
        * reshape into (PE, TMEM, n_thres_steps) and return
        """
        mh = self.get_nodeattr("MH")
        pe = self.get_nodeattr("PE")
        tmem = mh // pe
        assert mh % pe == 0, "Requirement MH divisable by PE is violated."
        assert (
            orig_thres_matrix.ndim == 2
        ), """Threshold matrix dimension is
        not as expected (2)."""
        n_thres_steps = orig_thres_matrix.shape[1]
        inp_is_bipolar = self.get_input_datatype() == DataType["BIPOLAR"]
        wt_is_bipolar = self.get_weight_datatype() == DataType["BIPOLAR"]
        # reinterpret inp/wt as bipolar if bin_xnor_mode is iset
        inp_is_binary = self.get_input_datatype() == DataType["BINARY"]
        wt_is_binary = self.get_weight_datatype() == DataType["BINARY"]
        bin_xnor_mode = self.get_nodeattr("binaryXnorMode") == 1
        inp_is_bipolar = inp_is_bipolar or (inp_is_binary and bin_xnor_mode)
        wt_is_bipolar = wt_is_bipolar or (wt_is_binary and bin_xnor_mode)
        if inp_is_bipolar and wt_is_bipolar:
            # ensure all thresholds are nonnegative
            assert (orig_thres_matrix >= 0).all()
            # ensure all thresholds are integer
            assert (orig_thres_matrix.astype(np.int32) == orig_thres_matrix).all()
        ret = orig_thres_matrix
        # ensure channels = mh , duplicating if necessary
        if ret.shape[0] == 1:
            ret = np.tile(ret, (mh, 1))
        assert ret.shape[0] == mh, "Channels of threshold matrix are not as expected (mh)"
        # distribute rows between PEs
        ret = interleave_matrix_outer_dim_from_partitions(ret, pe)
        assert (
            ret.shape[0] == pe
        ), """First dimension after distribution of the
        rows between PEs is not as expected (pe)"""
        assert (
            ret.shape[1] == tmem
        ), """Second dimension after distribution of the
        rows between PEs is not as expected (tmem)"""
        assert (
            ret.shape[2] == n_thres_steps
        ), """Third dimension after distribution of the
        rows between PEs is not as expected (n_thres_steps)"""
        return ret.reshape(1, pe, tmem, n_thres_steps)

    def make_weight_file(self, weights, weight_file_mode, weight_file_name):
        """Produce a file containing given weights in appropriate format for this
        layer. This file can be used for either synthesis or run-time reconfig
        of weights.

        Arguments:

        * weights : numpy array with weights to be put into the file
        * weight_file_mode : one of {hls_header, decoupled_verilog_dat,
          decoupled_runtime}
        * weight_file_name : filename for the weight file to be generated

        """
        # convert weights into hlslib-compatible format
        weight_tensor = self.get_hls_compatible_weight_tensor(weights)
        export_wdt = self.get_weight_datatype()
        # we have converted bipolar weights to binary for export,
        # so use it as such for weight generation
        if self.get_weight_datatype() == DataType["BIPOLAR"]:
            export_wdt = DataType["BINARY"]
        if weight_file_mode == "hls_header":
            weight_hls_code = numpy_to_hls_code(weight_tensor, export_wdt, "weights", True, True)
            # write weights into C++ header file as dictated by finn-hlslib
            f_weights = open(weight_file_name, "w")
            if export_wdt.bitwidth() != 1:
                f_weights.write(
                    "const FixedPointWeights<{},{},{},{}> weights = ".format(
                        self.get_nodeattr("SIMD"),
                        export_wdt.get_hls_datatype_str(),
                        self.get_nodeattr("PE"),
                        self.calc_wmem(),
                    )
                )
            else:
                f_weights.write(
                    "const BinaryWeights<{},{},{}> weights = ".format(
                        self.get_nodeattr("SIMD"),
                        self.get_nodeattr("PE"),
                        self.calc_wmem(),
                    )
                )
            f_weights.write(weight_hls_code)
            f_weights.close()
        elif "decoupled" in weight_file_mode:
            # create a weight stream for various flavors of decoupled mode:
            # transpose weight tensor from (1, PE, WMEM, SIMD) to (1, WMEM, PE, SIMD)
            weight_tensor_unflipped = np.transpose(weight_tensor, (0, 2, 1, 3))
            # reverse SIMD flip for saving weights in .npy
            weight_tensor_simd_flipped = np.flip(weight_tensor_unflipped, axis=-1)
            # PE flip for saving weights in .dat
            weight_tensor_pe_flipped = np.flip(weight_tensor_unflipped, axis=-2)
            # reshape weight tensor (simd_flipped and pe_flipped) to desired shape
            pe = self.get_nodeattr("PE")
            simd = self.get_nodeattr("SIMD")
            # simd_flipped
            weight_tensor_simd_flipped = weight_tensor_simd_flipped.reshape(1, -1, pe * simd)
            weight_tensor_simd_flipped = weight_tensor_simd_flipped.copy()
            # flipped
            weight_tensor_pe_flipped = weight_tensor_pe_flipped.reshape(1, -1, pe * simd)
            weight_tensor_pe_flipped = weight_tensor_pe_flipped.copy()
            if weight_file_mode == "decoupled_npy":
                # save weight stream into npy for cppsim
                np.save(weight_file_name, weight_tensor_simd_flipped)
            elif weight_file_mode == "decoupled_verilog_dat":
                # convert weight values into hexstring
                weight_width = self.get_weightstream_width()
                # pad to nearest 4 bits to get hex strings
                weight_width_padded = roundup_to_integer_multiple(weight_width, 4)
                weight_tensor_pe_flipped = pack_innermost_dim_as_hex_string(
                    weight_tensor_pe_flipped, export_wdt, weight_width_padded, prefix=""
                )
                # add zeroes to pad out file to 1024 entries
                weight_stream = weight_tensor_pe_flipped.flatten()
                weight_stream = weight_stream.copy()
                with open(weight_file_name, "w") as f:
                    for val in weight_stream:
                        f.write(val + "\n")
            elif weight_file_mode == "decoupled_runtime":
                # memstream axi-lite interface will map each mem line to
                # one or multiple 32-bit words
                weight_width = self.get_weightstream_width()
                words_per_memwidth = 2 ** math.ceil(math.log2(weight_width / 32))
                if words_per_memwidth < 1:
                    words_per_memwidth = 1
                weight_width_padded = words_per_memwidth * 32
                # first, pack and ensure padding to 32 bits
                weight_tensor_pe_flipped = pack_innermost_dim_as_hex_string(
                    weight_tensor_pe_flipped, export_wdt, weight_width_padded, prefix=""
                )
                weight_stream = weight_tensor_pe_flipped.flatten()
                weight_stream = weight_stream.copy()
                with open(weight_file_name, "w") as f:
                    for val in weight_stream:
                        # split into groups of 8 hex digits (= 32 bits)
                        words_32b = textwrap.wrap(val, 8)
                        words_32b.reverse()
                        for word_32b in words_32b:
                            f.write(word_32b + "\n")
            else:
                raise Exception("Unknown weight_file_mode")

        else:
            raise Exception("Unknown weight_file_mode")

    def generate_params(self, model, path):
        mem_mode = self.get_nodeattr("mem_mode")
        code_gen_dir = path
        # weights, if not external
        weights = model.get_initializer(self.onnx_node.input[1])
        if mem_mode == "const":
            # save hlslib-compatible weights in params.h
            weight_filename = "{}/params.h".format(code_gen_dir)
            self.make_weight_file(weights, "hls_header", weight_filename)
        elif mem_mode == "decoupled" or mem_mode == "external":
            weight_filename_sim = "{}/weights.npy".format(code_gen_dir)
            # save decoupled weights for cppsim
            self.make_weight_file(weights, "decoupled_npy", weight_filename_sim)
            if mem_mode == "decoupled":
                # also save weights as Verilog .dat file
                # This file will be ignored when synthesizing UltraScale memory.
                weight_filename_rtl = "{}/memblock.dat".format(code_gen_dir)
                self.make_weight_file(weights, "decoupled_verilog_dat", weight_filename_rtl)
        else:
            raise Exception(
                """Please set mem_mode to "const", "decoupled", or "external",
                currently no other parameter value is supported!"""
            )

        # save thresholds in thresh.h
        if len(self.onnx_node.input) > 2:
            thresholds = model.get_initializer(self.onnx_node.input[2])
            if thresholds is not None:
                threshold_tensor = self.get_hls_compatible_threshold_tensor(thresholds)
                # use UINT32 threshold export for bipolar times bipolar
                inp_is_bipolar = self.get_input_datatype() == DataType["BIPOLAR"]
                wt_is_bipolar = self.get_weight_datatype() == DataType["BIPOLAR"]
                # reinterpret inp/wt as bipolar if bin_xnor_mode is iset
                inp_is_binary = self.get_input_datatype() == DataType["BINARY"]
                wt_is_binary = self.get_weight_datatype() == DataType["BINARY"]
                bin_xnor_mode = self.get_nodeattr("binaryXnorMode") == 1
                inp_is_bipolar = inp_is_bipolar or (inp_is_binary and bin_xnor_mode)
                wt_is_bipolar = wt_is_bipolar or (wt_is_binary and bin_xnor_mode)
                # get computed threshold datatype from attribute
                tdt = DataType[self.get_nodeattr("accDataType")]

                assert np.vectorize(tdt.allowed)(
                    threshold_tensor
                ).all(), "Thresholds in %s can't be expressed with type %s" % (
                    self.onnx_node.name,
                    str(tdt),
                )
                thresholds_hls_code = numpy_to_hls_code(
                    threshold_tensor, tdt, "thresholds", False, True
                )
                # write thresholds into thresh.h
                f_thresh = open("{}/thresh.h".format(code_gen_dir), "w")
                tdt_hls = tdt.get_hls_datatype_str()
                # use binary to export bipolar activations
                export_odt = self.get_output_datatype()
                if self.get_output_datatype() == DataType["BIPOLAR"]:
                    export_odt = DataType["BINARY"]
                odt_hls = export_odt.get_hls_datatype_str()
                f_thresh.write(
                    "static ThresholdsActivation<{},{},{},{},{},{},{}> threshs \
                    = ".format(
                        self.calc_tmem(),
                        self.get_nodeattr("PE"),
                        threshold_tensor.shape[-1],
                        tdt_hls,
                        odt_hls,
                        self.get_nodeattr("ActVal"),
                        "comp::less_equal<%s, %s>" % (tdt_hls, tdt_hls),
                    )
                )
                f_thresh.write(thresholds_hls_code)
                f_thresh.close()

    def execute_node(self, context, graph):
        mode = self.get_nodeattr("exec_mode")
        mem_mode = self.get_nodeattr("mem_mode")
        node = self.onnx_node

        # TODO ensure codegen dir exists
        if mode == "cppsim":
            code_gen_dir = self.get_nodeattr("code_gen_dir_cppsim")
        elif mode == "rtlsim":
            code_gen_dir = self.get_nodeattr("code_gen_dir_ipgen")
        else:
            raise Exception(
                """Invalid value for attribute exec_mode! Is currently set to: {}
            has to be set to one of the following value ("cppsim", "rtlsim")""".format(
                    mode
                )
            )

        # create a npy file fore each input of the node (in_ind is input index)
        in_ind = 0
        for inputs in node.input:
            # it is assumed that the first input of the node is the data input
            # the second input are the weights
            # the third input are the thresholds
            if in_ind == 0:
                assert (
                    str(context[inputs].dtype) == "float32"
                ), """Input datatype is
                not float32 as expected."""
                expected_inp_shape = self.get_folded_input_shape()
                reshaped_input = context[inputs].reshape(expected_inp_shape)
                if self.get_input_datatype() == DataType["BIPOLAR"]:
                    # store bipolar activations as binary
                    reshaped_input = (reshaped_input + 1) / 2
                    export_idt = DataType["BINARY"]
                else:
                    export_idt = self.get_input_datatype()
                # make copy before saving the array
                reshaped_input = reshaped_input.copy()
                np.save(
                    os.path.join(code_gen_dir, "input_{}.npy".format(in_ind)),
                    reshaped_input,
                )
            elif in_ind > 2:
                raise Exception("Unexpected input found for MatrixVectorActivation")
            in_ind += 1

        if mode == "cppsim":
            # execute the precompiled model
            super().exec_precompiled_singlenode_model()
            # load output npy file
            super().npy_to_dynamic_output(context)
            # reinterpret binary output as bipolar where needed
            if self.get_output_datatype() == DataType["BIPOLAR"]:
                out = context[node.output[0]]
                out = 2 * out - 1
                context[node.output[0]] = out
            assert (
                context[node.output[0]].shape == self.get_normal_output_shape()
            ), "cppsim did not produce expected output shape"
        elif mode == "rtlsim":
            sim = self.get_rtlsim()
            nbits = self.get_instream_width()
            inp = npy_to_rtlsim_input("{}/input_0.npy".format(code_gen_dir), export_idt, nbits)
            super().reset_rtlsim(sim)
            super().toggle_clk(sim)
            if mem_mode == "external" or mem_mode == "decoupled":
                wnbits = self.get_weightstream_width()
                export_wdt = self.get_weight_datatype()
                # we have converted bipolar weights to binary for export,
                # so use it as such for weight generation
                if self.get_weight_datatype() == DataType["BIPOLAR"]:
                    export_wdt = DataType["BINARY"]
                wei = npy_to_rtlsim_input("{}/weights.npy".format(code_gen_dir), export_wdt, wnbits)
                num_w_reps = np.prod(self.get_nodeattr("numInputVectors"))
                io_dict = {
                    "inputs": {"in0": inp, "weights": wei * num_w_reps},
                    "outputs": {"out": []},
                }
                self.rtlsim_multi_io(sim, io_dict)
                output = io_dict["outputs"]["out"]
            else:
                output = self.rtlsim(sim, inp)
            odt = self.get_output_datatype()
            target_bits = odt.bitwidth()
            packed_bits = self.get_outstream_width()
            out_npy_path = "{}/output.npy".format(code_gen_dir)
            out_shape = self.get_folded_output_shape()
            rtlsim_output_to_npy(output, out_npy_path, odt, out_shape, packed_bits, target_bits)

            # load and reshape output
            output = np.load(out_npy_path)
            oshape = self.get_normal_output_shape()
            output = np.asarray([output], dtype=np.float32).reshape(*oshape)
            context[node.output[0]] = output
        else:
            raise Exception(
                """Invalid value for attribute exec_mode! Is currently set to: {}
            has to be set to one of the following value ("cppsim", "rtlsim")""".format(
                    mode
                )
            )

    def global_includes(self):
        self.code_gen_dict["$GLOBALS$"] = ['#include "weights.hpp"']
        self.code_gen_dict["$GLOBALS$"] += ['#include "activations.hpp"']

        mem_mode = self.get_nodeattr("mem_mode")
        if mem_mode not in ["const", "decoupled", "external"]:
            raise Exception(
                """Please set mem_mode to "const", "decoupled", or "external",
                currently no other parameter value is supported!"""
            )
        self.code_gen_dict["$GLOBALS$"] += ['#include "mvau.hpp"']
        if self.calc_tmem() != 0:
            # TODO find a better way of checking for no pregenerated thresholds
            self.code_gen_dict["$GLOBALS$"] += ['#include "thresh.h"']

    def defines(self, var):
        # Only ipgen mode: Make sure that SIMD parameter satisfies minimum requirements.
        if var == "ipgen":
            SIMD = self.get_nodeattr("SIMD")
            MW = self.get_nodeattr("MW")
            condition = SIMD >= (MW / 1024)
            msg = (
                f"HLS synthesis of MatrixVectorActivation requires: "
                f"SIMD >= MW / 1024. This is not fulfilled with: SIMD={SIMD} "
                f"and MW={MW} for node: {self.onnx_node.name}."
            )
            assert condition, msg
        mem_mode = self.get_nodeattr("mem_mode")
        numInputVectors = list(self.get_nodeattr("numInputVectors"))
        numReps = np.prod(numInputVectors)
        self.code_gen_dict["$DEFINES$"] = [
            """#define MW1 {}\n #define MH1 {}\n
            #define SIMD1 {}\n #define PE1 {}\n #define WMEM1 {}\n
            #define TMEM1 {}\n #define numReps {}""".format(
                self.get_nodeattr("MW"),
                self.get_nodeattr("MH"),
                self.get_nodeattr("SIMD"),
                self.get_nodeattr("PE"),
                self.calc_wmem(),
                self.calc_tmem(),
                numReps,
            )
        ]
        if mem_mode == "decoupled" or mem_mode == "external":
            wdt = self.get_weight_datatype()
            self.code_gen_dict["$DEFINES$"].append("#define WP1 {}\n".format(wdt.bitwidth()))

    def read_npy_data(self):
        code_gen_dir = self.get_nodeattr("code_gen_dir_cppsim")
        dtype = self.get_input_datatype()
        if dtype == DataType["BIPOLAR"]:
            # use binary for bipolar storage
            dtype = DataType["BINARY"]
        elem_bits = dtype.bitwidth()
        packed_bits = self.get_instream_width()
        packed_hls_type = "ap_uint<%d>" % packed_bits
        elem_hls_type = dtype.get_hls_datatype_str()
        npy_type = "float"
        npy_in = "%s/input_0.npy" % code_gen_dir
        self.code_gen_dict["$READNPYDATA$"] = []
        # note: the innermost dim is reversed for the input
        self.code_gen_dict["$READNPYDATA$"].append(
            'npy2apintstream<%s, %s, %d, %s>("%s", in0_%s, false);'
            % (
                packed_hls_type,
                elem_hls_type,
                elem_bits,
                npy_type,
                npy_in,
                self.hls_sname(),
            )
        )

        mem_mode = self.get_nodeattr("mem_mode")
        if mem_mode == "decoupled" or mem_mode == "external":
            wdt = self.get_weight_datatype()
            elem_bits = wdt.bitwidth()
            packed_bits = self.get_weightstream_width()
            packed_hls_type = "ap_uint<%d>" % packed_bits
            elem_hls_type = wdt.get_hls_datatype_str()
            npy_type = "float"
            npy_in = "%s/weights.npy" % code_gen_dir

            self.code_gen_dict["$READNPYDATA$"].append(
                'npy2apintstream<%s, %s, %d, %s>("%s", weights_%s, false, numReps);'
                % (
                    packed_hls_type,
                    elem_hls_type,
                    elem_bits,
                    npy_type,
                    npy_in,
                    self.hls_sname(),
                )
            )

    def strm_decl(self):
        mem_mode = self.get_nodeattr("mem_mode")
        self.code_gen_dict["$STREAMDECLARATIONS$"] = []
        self.code_gen_dict["$STREAMDECLARATIONS$"].append(
            'hls::stream<ap_uint<{}>> in0_{} ("in0_{}");'.format(
                self.get_instream_width(), self.hls_sname(), self.hls_sname()
            )
        )
        self.code_gen_dict["$STREAMDECLARATIONS$"].append(
            'hls::stream<ap_uint<{}>> out_{} ("out_{}");'.format(
                self.get_outstream_width(), self.hls_sname(), self.hls_sname()
            )
        )

        if mem_mode == "decoupled" or mem_mode == "external":
            self.code_gen_dict["$STREAMDECLARATIONS$"].append(
                'hls::stream<ap_uint<{}>> weights_{} ("weights_{}");'.format(
                    self.get_weightstream_width(), self.hls_sname(), self.hls_sname()
                )
            )

    def docompute(self):
        mem_mode = self.get_nodeattr("mem_mode")
        map_to_hls_mult_style = {
            "auto": "ap_resource_dflt()",
            "lut": "ap_resource_lut()",
            "dsp": "ap_resource_dsp()",
        }
        tmpl_args = self.get_template_param_values()
        if self.calc_tmem() == 0:
            odtype_hls_str = self.get_output_datatype().get_hls_datatype_str()
            threshs = "PassThroughActivation<%s>()" % odtype_hls_str
        else:
            threshs = "threshs"
        if mem_mode == "const":
            self.code_gen_dict["$DOCOMPUTE$"] = [
                """Matrix_Vector_Activate_Batch<MW1, MH1, SIMD1, PE1, 1, {}, {}, {}>
                (in0_{}, out_{}, weights, {}, numReps, {});""".format(
                    tmpl_args["TSrcI"],
                    tmpl_args["TDstI"],
                    tmpl_args["TWeightI"],
                    self.hls_sname(),
                    self.hls_sname(),
                    threshs,
                    map_to_hls_mult_style[self.get_nodeattr("resType")],
                )
            ]
        elif mem_mode == "decoupled" or mem_mode == "external":
            wdt = self.get_weight_datatype()
            if wdt == DataType["BIPOLAR"]:
                export_wdt = DataType["BINARY"]
            else:
                export_wdt = wdt
            wdtype_hls_str = export_wdt.get_hls_datatype_str()
            self.code_gen_dict["$DOCOMPUTE$"] = [
                """Matrix_Vector_Activate_Stream_Batch<MW1, MH1, SIMD1, PE1, {}, {}, {}, {} >
                (in0_{}, out_{}, weights_{}, {}, numReps, {});""".format(
                    tmpl_args["TSrcI"],
                    tmpl_args["TDstI"],
                    tmpl_args["TWeightI"],
                    wdtype_hls_str,
                    self.hls_sname(),
                    self.hls_sname(),
                    self.hls_sname(),
                    threshs,
                    map_to_hls_mult_style[self.get_nodeattr("resType")],
                )
            ]

        else:
            raise Exception(
                """Please set mem_mode to "const", "decoupled", or "external",
                currently no other parameter value is supported!"""
            )

    def dataoutstrm(self):
        code_gen_dir = self.get_nodeattr("code_gen_dir_cppsim")
        dtype = self.get_output_datatype()
        if dtype == DataType["BIPOLAR"]:
            # use binary for bipolar storage
            dtype = DataType["BINARY"]
        elem_bits = dtype.bitwidth()
        packed_bits = self.get_outstream_width()
        packed_hls_type = "ap_uint<%d>" % packed_bits
        elem_hls_type = dtype.get_hls_datatype_str()
        npy_type = "float"
        npy_out = "%s/output.npy" % code_gen_dir
        shape = self.get_folded_output_shape()
        shape_cpp_str = str(shape).replace("(", "{").replace(")", "}")

        # note: the innermost dim is not reversed for the output
        self.code_gen_dict["$DATAOUTSTREAM$"] = [
            'apintstream2npy<%s, %s, %d, %s>(out_%s, %s, "%s", false);'
            % (
                packed_hls_type,
                elem_hls_type,
                elem_bits,
                npy_type,
                self.hls_sname(),
                shape_cpp_str,
                npy_out,
            )
        ]

    def save_as_npy(self):
        self.code_gen_dict["$SAVEASCNPY$"] = []

    def blackboxfunction(self):
        mem_mode = self.get_nodeattr("mem_mode")
        if mem_mode == "const":
            self.code_gen_dict["$BLACKBOXFUNCTION$"] = [
                """void {}(hls::stream<ap_uint<{}>> &in0_{},
                    hls::stream<ap_uint<{}>> &out_{}
                    )""".format(
                    self.onnx_node.name,
                    self.get_instream_width(),
                    self.hls_sname(),
                    self.get_outstream_width(),
                    self.hls_sname(),
                )
            ]
        elif mem_mode == "decoupled" or mem_mode == "external":
            self.code_gen_dict["$BLACKBOXFUNCTION$"] = [
                """void {}(
                    hls::stream<ap_uint<{}>> &in0_{},
                    hls::stream<ap_uint<{}>> &weights_{},
                    hls::stream<ap_uint<{}>> &out_{}
                    )""".format(
                    self.onnx_node.name,
                    self.get_instream_width(),
                    self.hls_sname(),
                    self.get_weightstream_width(),
                    self.hls_sname(),
                    self.get_outstream_width(),
                    self.hls_sname(),
                )
            ]

        else:
            raise Exception(
                """Please set mem_mode to "const" or "decoupled", currently no other
                    parameter value is supported!"""
            )

    def pragmas(self):
        mem_mode = self.get_nodeattr("mem_mode")
        ram_style_thresholds = self.get_nodeattr("ram_style_thresholds")
        self.code_gen_dict["$PRAGMAS$"] = [
            "#pragma HLS INTERFACE axis port=in0_" + self.hls_sname()
        ]
        self.code_gen_dict["$PRAGMAS$"].append(
            "#pragma HLS INTERFACE axis port=out_" + self.hls_sname()
        )
        self.code_gen_dict["$PRAGMAS$"].append("#pragma HLS INTERFACE ap_ctrl_none port=return")

        if mem_mode == "const":
            self.code_gen_dict["$PRAGMAS$"].append('#include "params.h"')
            # the weight tensor is ap_uint<simd*prec> [PE][WMEM]
            # partition for parallel access along the PE dimension (dim 1)
            self.code_gen_dict["$PRAGMAS$"].append(
                ("#pragma HLS ARRAY_PARTITION variable=weights.m_weights " "complete dim=1")
            )
        elif mem_mode == "decoupled" or mem_mode == "external":
            self.code_gen_dict["$PRAGMAS$"].append(
                "#pragma HLS INTERFACE axis port=weights_" + self.hls_sname()
            )

        else:
            raise Exception(
                """Please set mem_mode to "const", "decoupled", or external,
                currently no other parameter value is supported!"""
            )

        # the threshold tensor is acc_type [PE][TMEM][N_THRES]
        # partition for parallel access along PE and N_THRES
        # dimensions (dims 1 and 3)
        if self.calc_tmem() != 0:
            # TODO find a better way of checking for no pregenerated thresholds
            self.code_gen_dict["$PRAGMAS$"].append(
                ("#pragma HLS ARRAY_PARTITION variable=threshs.m_thresholds " "complete dim=1")
            )
            self.code_gen_dict["$PRAGMAS$"].append(
                ("#pragma HLS ARRAY_PARTITION variable=threshs.m_thresholds " "complete dim=3")
            )
            # add resource pragma for thresholds if set
            if ram_style_thresholds == "distributed":
                self.code_gen_dict["$PRAGMAS$"].append(
                    ("#pragma HLS RESOURCE variable=threshs.m_thresholds " "core=ROM_2P_LUTRAM")
                )
            elif ram_style_thresholds == "block":
                self.code_gen_dict["$PRAGMAS$"].append(
                    ("#pragma HLS RESOURCE variable=threshs.m_thresholds " "core=ROM_2P_BRAM")
                )
            elif ram_style_thresholds == "auto":
                # no pragma needed
                pass
            else:
                raise Exception("Unrecognized ram_style_thresholds value:" + ram_style_thresholds)

    def code_generation_ipi(self):
        cmd = []
        # add streamer if needed
        mem_mode = self.get_nodeattr("mem_mode")
        if mem_mode == "decoupled":
            runtime_writable = self.get_nodeattr("runtime_writeable_weights") == 1
            if self.get_nodeattr("ram_style") == "ultra":
                assert (
                    runtime_writable == 1
                ), "Layer with URAM weights must have runtime_writeable_weights=1"
            node_name = self.onnx_node.name
            sname = self.hls_sname()
            # create a hierarchy for this layer, with the same port names
            clk_name = self.get_verilog_top_module_intf_names()["clk"][0]
            rst_name = self.get_verilog_top_module_intf_names()["rst"][0]
            dout_name = self.get_verilog_top_module_intf_names()["m_axis"][0][0]
            din_name = self.get_verilog_top_module_intf_names()["s_axis"][0][0]
            cmd.append("create_bd_cell -type hier %s" % node_name)
            cmd.append("create_bd_pin -dir I -type clk /%s/%s" % (node_name, clk_name))
            cmd.append("create_bd_pin -dir I -type rst /%s/%s" % (node_name, rst_name))
            cmd.append(
                "create_bd_intf_pin -mode Master "
                "-vlnv xilinx.com:interface:axis_rtl:1.0 /%s/%s" % (node_name, dout_name)
            )
            cmd.append(
                "create_bd_intf_pin -mode Slave "
                "-vlnv xilinx.com:interface:axis_rtl:1.0 /%s/%s" % (node_name, din_name)
            )
            # instantiate the hls ip
            cmd.append(
                "create_bd_cell -type ip -vlnv %s /%s/%s"
                % (self.get_nodeattr("ip_vlnv"), node_name, node_name)
            )
            # instantiate a streamer and connect it to the HLS IP
            strm_vlnv = "amd.com:finn:memstream:1.0"
            strm_inst = node_name + "_wstrm"
            cmd.append(
                "create_bd_cell -type ip -vlnv %s /%s/%s" % (strm_vlnv, node_name, strm_inst)
            )
            cmd.append(
                "set_property -dict [list "
                "CONFIG.DEPTH {%d} "
                "CONFIG.WIDTH {%d} "
                "CONFIG.INIT_FILE {%s} "
                "CONFIG.RAM_STYLE {%s} "
                "] [get_bd_cells /%s/%s]"
                % (
                    self.calc_wmem(),
                    self.get_weightstream_width_padded(),
                    self.get_nodeattr("code_gen_dir_ipgen") + "/memblock.dat",
                    self.get_nodeattr("ram_style"),
                    node_name,
                    strm_inst,
                )
            )
            cmd.append(
                "connect_bd_intf_net [get_bd_intf_pins %s/%s/m_axis_0] "
                "[get_bd_intf_pins %s/%s/weights_%s]"
                % (node_name, strm_inst, node_name, node_name, sname)
            )
            cmd.append(
                "connect_bd_net [get_bd_pins %s/%s] [get_bd_pins %s/%s/ap_rst_n]"
                % (node_name, rst_name, node_name, strm_inst)
            )
            cmd.append(
                "connect_bd_net [get_bd_pins %s/%s] [get_bd_pins %s/%s/ap_clk]"
                % (node_name, clk_name, node_name, strm_inst)
            )
            cmd.append(
                "connect_bd_net [get_bd_pins %s/%s] [get_bd_pins %s/%s/%s]"
                % (node_name, rst_name, node_name, node_name, rst_name)
            )
            cmd.append(
                "connect_bd_net [get_bd_pins %s/%s] [get_bd_pins %s/%s/%s]"
                % (node_name, clk_name, node_name, node_name, clk_name)
            )
            cmd.append(
                "connect_bd_intf_net [get_bd_intf_pins %s/%s] "
                "[get_bd_intf_pins %s/%s/%s]"
                % (node_name, din_name, node_name, node_name, din_name)
            )
            cmd.append(
                "connect_bd_intf_net [get_bd_intf_pins %s/%s] "
                "[get_bd_intf_pins %s/%s/%s]"
                % (node_name, dout_name, node_name, node_name, dout_name)
            )
            if runtime_writable:
                # expose axi lite interface for writeable weights
                axilite_name = self.get_verilog_top_module_intf_names()["axilite"][0]
                cmd.append(
                    "create_bd_intf_pin -mode Slave "
                    "-vlnv xilinx.com:interface:aximm_rtl:1.0 /%s/%s" % (node_name, axilite_name)
                )
                cmd.append(
                    "connect_bd_intf_net [get_bd_intf_pins %s/%s] "
                    "[get_bd_intf_pins %s/%s/%s]"
                    % (node_name, axilite_name, node_name, strm_inst, axilite_name)
                )
                # TODO calculate and pass in segment size here
                cmd.append("assign_bd_address")
            cmd.append("save_bd_design")
        elif mem_mode == "const" or mem_mode == "external":
            # base class impl sufficient for const/external modes
            return super().code_generation_ipi()
        else:
            raise Exception("Unrecognized mem_mode for MatrixVectorActivation")
        return cmd

    def get_verilog_top_module_intf_names(self):
        intf_names = super().get_verilog_top_module_intf_names()
        mem_mode = self.get_nodeattr("mem_mode")
        sname = self.hls_sname()
        if mem_mode == "external":
            intf_names["s_axis"].append(("weights_" + sname, self.get_weightstream_width_padded()))
        if mem_mode == "decoupled":
            # only expose axilite interface if attribute is set
            runtime_writable = self.get_nodeattr("runtime_writeable_weights") == 1
            if runtime_writable:
                intf_names["axilite"] = ["s_axilite"]
        return intf_names

    def get_op_and_param_counts(self):
        in_features = self.get_nodeattr("MW")
        out_features = self.get_nodeattr("MH")
        weight_bits = self.get_weight_datatype().bitwidth()
        inp_bits = self.get_input_datatype().bitwidth()
        num_inp_vec = self.get_nodeattr("numInputVectors")
        num_repetitions = int(np.prod(num_inp_vec))
        mac_count = in_features * out_features * num_repetitions
        # cannonicalize op type: highest bitwidth operand first s.t.
        # e.g. mac_8bx4b and mac_4bx8b don't appear as two different op types
        bw1 = min(inp_bits, weight_bits)
        bw2 = max(inp_bits, weight_bits)
        mac_op_type = "op_mac_%dbx%db" % (bw1, bw2)
        weight_param_type = "param_weight_%db" % (weight_bits)
        weight_count = in_features * out_features
        ret_dict = {mac_op_type: mac_count, weight_param_type: weight_count}
        if self.get_nodeattr("noActivation") == 0:
            tdt = DataType[self.get_nodeattr("accDataType")]
            thres_bits = tdt.bitwidth()
            thres_param_type = "param_threshold_%db" % (thres_bits)
            thres_count = out_features
            ret_dict[thres_param_type] = thres_count
        return ret_dict

    def derive_characteristic_fxns(self, period):
        n_inps = np.prod(self.get_folded_input_shape()[:-1])
        io_dict = {
            "inputs": {
                "in0": [0 for i in range(n_inps)],
            },
            "outputs": {"out": []},
        }
        mem_mode = self.get_nodeattr("mem_mode")
        if mem_mode in ["decoupled", "external"]:
            n_weight_inps = self.calc_wmem()
            num_w_reps = np.prod(self.get_nodeattr("numInputVectors"))
            io_dict["inputs"]["weights"] = [0 for i in range(num_w_reps * n_weight_inps)]
        super().derive_characteristic_fxns(period, override_rtlsim_dict=io_dict)<|MERGE_RESOLUTION|>--- conflicted
+++ resolved
@@ -659,12 +659,6 @@
             # for no-activation nodes, output dt = acc dt
             self.set_nodeattr("outputDataType", adt.name)
         self.set_nodeattr("accDataType", adt.name)
-<<<<<<< HEAD
-        if self.get_nodeattr("noActivation"):
-            self.set_nodeattr("outputDataType", adt.name)
-=======
-
->>>>>>> 99f61fc7
         return DataType[self.get_nodeattr("accDataType")]
 
     def minimize_weight_bit_width(self, model):
