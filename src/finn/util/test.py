# Copyright (c) 2020, Xilinx
# All rights reserved.
#
# Redistribution and use in source and binary forms, with or without
# modification, are permitted provided that the following conditions are met:
#
# * Redistributions of source code must retain the above copyright notice, this
#   list of conditions and the following disclaimer.
#
# * Redistributions in binary form must reproduce the above copyright notice,
#   this list of conditions and the following disclaimer in the documentation
#   and/or other materials provided with the distribution.
#
# * Neither the name of FINN nor the names of its
#   contributors may be used to endorse or promote products derived from
#   this software without specific prior written permission.
#
# THIS SOFTWARE IS PROVIDED BY THE COPYRIGHT HOLDERS AND CONTRIBUTORS "AS IS"
# AND ANY EXPRESS OR IMPLIED WARRANTIES, INCLUDING, BUT NOT LIMITED TO, THE
# IMPLIED WARRANTIES OF MERCHANTABILITY AND FITNESS FOR A PARTICULAR PURPOSE ARE
# DISCLAIMED. IN NO EVENT SHALL THE COPYRIGHT HOLDER OR CONTRIBUTORS BE LIABLE
# FOR ANY DIRECT, INDIRECT, INCIDENTAL, SPECIAL, EXEMPLARY, OR CONSEQUENTIAL
# DAMAGES (INCLUDING, BUT NOT LIMITED TO, PROCUREMENT OF SUBSTITUTE GOODS OR
# SERVICES; LOSS OF USE, DATA, OR PROFITS; OR BUSINESS INTERRUPTION) HOWEVER
# CAUSED AND ON ANY THEORY OF LIABILITY, WHETHER IN CONTRACT, STRICT LIABILITY,
# OR TORT (INCLUDING NEGLIGENCE OR OTHERWISE) ARISING IN ANY WAY OUT OF THE USE
# OF THIS SOFTWARE, EVEN IF ADVISED OF THE POSSIBILITY OF SUCH DAMAGE.

from brevitas_examples import bnn_pynq
<<<<<<< HEAD
import numpy as np
=======
import pytest
import warnings
from finn.core.modelwrapper import ModelWrapper
>>>>>>> a68970dc

# map of (wbits,abits) -> model
example_map = {
    ("CNV", 1, 1): bnn_pynq.cnv_1w1a,
    ("CNV", 1, 2): bnn_pynq.cnv_1w2a,
    ("CNV", 2, 2): bnn_pynq.cnv_2w2a,
    ("LFC", 1, 1): bnn_pynq.lfc_1w1a,
    ("LFC", 1, 2): bnn_pynq.lfc_1w2a,
    ("SFC", 1, 1): bnn_pynq.sfc_1w1a,
    ("SFC", 1, 2): bnn_pynq.sfc_1w2a,
    ("SFC", 2, 2): bnn_pynq.sfc_2w2a,
    ("TFC", 1, 1): bnn_pynq.tfc_1w1a,
    ("TFC", 1, 2): bnn_pynq.tfc_1w2a,
    ("TFC", 2, 2): bnn_pynq.tfc_2w2a,
}


def get_test_model(netname, wbits, abits, pretrained):
    """Returns the model specified by input arguments from the Brevitas BNN-PYNQ
    test networks. Pretrained weights loaded if pretrained is True."""
    model_cfg = (netname, wbits, abits)
    model_def_fxn = example_map[model_cfg]
    fc = model_def_fxn(pretrained)
    return fc.eval()


def get_test_model_trained(netname, wbits, abits):
    "get_test_model with pretrained=True"
    return get_test_model(netname, wbits, abits, pretrained=True)


def get_test_model_untrained(netname, wbits, abits):
    "get_test_model with pretrained=False"
    return get_test_model(netname, wbits, abits, pretrained=False)


<<<<<<< HEAD
def soft_verify_topk(invec, idxvec, k):
    """Check that the topK indices provided actually point to the topK largest
    values in the input vector"""
    np_topk = np.flip(invec.flatten().argsort())[:k]
    soft_expected = invec.flatten()[np_topk.astype(np.int).flatten()]
    soft_produced = invec.flatten()[idxvec.astype(np.int).flatten()]
    return (soft_expected == soft_produced).all()
=======
def load_test_checkpoint_or_skip(filename):
    "Try to load given .onnx and return ModelWrapper, else skip current test."
    try:
        model = ModelWrapper(filename)
        return model
    except FileNotFoundError:
        warnings.warn(filename + " not found from previous test step, skipping")
        pytest.skip(filename + " not found from previous test step, skipping")
>>>>>>> a68970dc
<|MERGE_RESOLUTION|>--- conflicted
+++ resolved
@@ -27,13 +27,10 @@
 # OF THIS SOFTWARE, EVEN IF ADVISED OF THE POSSIBILITY OF SUCH DAMAGE.
 
 from brevitas_examples import bnn_pynq
-<<<<<<< HEAD
 import numpy as np
-=======
 import pytest
 import warnings
 from finn.core.modelwrapper import ModelWrapper
->>>>>>> a68970dc
 
 # map of (wbits,abits) -> model
 example_map = {
@@ -70,7 +67,6 @@
     return get_test_model(netname, wbits, abits, pretrained=False)
 
 
-<<<<<<< HEAD
 def soft_verify_topk(invec, idxvec, k):
     """Check that the topK indices provided actually point to the topK largest
     values in the input vector"""
@@ -78,7 +74,8 @@
     soft_expected = invec.flatten()[np_topk.astype(np.int).flatten()]
     soft_produced = invec.flatten()[idxvec.astype(np.int).flatten()]
     return (soft_expected == soft_produced).all()
-=======
+
+
 def load_test_checkpoint_or_skip(filename):
     "Try to load given .onnx and return ModelWrapper, else skip current test."
     try:
@@ -86,5 +83,4 @@
         return model
     except FileNotFoundError:
         warnings.warn(filename + " not found from previous test step, skipping")
-        pytest.skip(filename + " not found from previous test step, skipping")
->>>>>>> a68970dc
+        pytest.skip(filename + " not found from previous test step, skipping")