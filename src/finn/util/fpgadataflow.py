# Copyright (c) 2020, Xilinx
# All rights reserved.
#
# Redistribution and use in source and binary forms, with or without
# modification, are permitted provided that the following conditions are met:
#
# * Redistributions of source code must retain the above copyright notice, this
#   list of conditions and the following disclaimer.
#
# * Redistributions in binary form must reproduce the above copyright notice,
#   this list of conditions and the following disclaimer in the documentation
#   and/or other materials provided with the distribution.
#
# * Neither the name of FINN nor the names of its
#   contributors may be used to endorse or promote products derived from
#   this software without specific prior written permission.
#
# THIS SOFTWARE IS PROVIDED BY THE COPYRIGHT HOLDERS AND CONTRIBUTORS "AS IS"
# AND ANY EXPRESS OR IMPLIED WARRANTIES, INCLUDING, BUT NOT LIMITED TO, THE
# IMPLIED WARRANTIES OF MERCHANTABILITY AND FITNESS FOR A PARTICULAR PURPOSE ARE
# DISCLAIMED. IN NO EVENT SHALL THE COPYRIGHT HOLDER OR CONTRIBUTORS BE LIABLE
# FOR ANY DIRECT, INDIRECT, INCIDENTAL, SPECIAL, EXEMPLARY, OR CONSEQUENTIAL
# DAMAGES (INCLUDING, BUT NOT LIMITED TO, PROCUREMENT OF SUBSTITUTE GOODS OR
# SERVICES; LOSS OF USE, DATA, OR PROFITS; OR BUSINESS INTERRUPTION) HOWEVER
# CAUSED AND ON ANY THEORY OF LIABILITY, WHETHER IN CONTRACT, STRICT LIABILITY,
# OR TORT (INCLUDING NEGLIGENCE OR OTHERWISE) ARISING IN ANY WAY OUT OF THE USE
# OF THIS SOFTWARE, EVEN IF ADVISED OF THE POSSIBILITY OF SUCH DAMAGE.

import os
import subprocess

<<<<<<< HEAD
try:
    from pyverilator import PyVerilator
except ModuleNotFoundError:
    PyVerilator = None
=======
from pyverilator import PyVerilator
from finn.util.basic import get_by_name
>>>>>>> ac09d262


class IPGenBuilder:
    """Builds the bash script to generate IP blocks using Vivado HLS."""

    def __init__(self):
        self.tcl_script = ""
        self.ipgen_path = ""
        self.code_gen_dir = ""
        self.ipgen_script = ""

    def append_tcl(self, tcl_script):
        """Sets member variable "tcl_script" to given tcl script."""
        self.tcl_script = tcl_script

    def set_ipgen_path(self, path):
        """Sets member variable ipgen_path to given path."""
        self.ipgen_path = path

    def build(self, code_gen_dir):
        """Builds the bash script with given parameters and saves it in given folder.
        To guarantee the generation in the correct folder the bash script contains a
        cd command."""
        self.code_gen_dir = code_gen_dir
        self.ipgen_script = str(self.code_gen_dir) + "/ipgen.sh"
        working_dir = os.environ["PWD"]
        f = open(self.ipgen_script, "w")
        f.write("#!/bin/bash \n")
        f.write("cd {}\n".format(code_gen_dir))
        f.write("vivado_hls {}\n".format(self.tcl_script))
        f.write("cd {}\n".format(working_dir))
        f.close()
        bash_command = ["bash", self.ipgen_script]
        process_compile = subprocess.Popen(bash_command, stdout=subprocess.PIPE)
        process_compile.communicate()


def pyverilate_stitched_ip(model):
    "Given a model with stitched IP, return a PyVerilator sim object."
    if PyVerilator is None:
        raise ImportError("Installation of PyVerilator is required.")

    vivado_stitch_proj_dir = model.get_metadata_prop("vivado_stitch_proj")
    with open(vivado_stitch_proj_dir + "/all_verilog_srcs.txt", "r") as f:
        all_verilog_srcs = f.read().split()

    def file_to_dir(x):
        return os.path.dirname(os.path.realpath(x))

    all_verilog_dirs = list(map(file_to_dir, all_verilog_srcs))
    top_verilog = model.get_metadata_prop("wrapper_filename")
    sim = PyVerilator.build(top_verilog, verilog_path=all_verilog_dirs)
    return sim


def pyverilate_get_liveness_threshold_cycles():
    """Return the number of no-output cycles rtlsim will wait before assuming
    the simulation is not finishing and throwing an exception."""

    return int(os.getenv("LIVENESS_THRESHOLD", 10000))


def is_fpgadataflow_node(node):
    is_node = False
    if node is not None:
        if node.domain == "finn":
            n_backend = get_by_name(node.attribute, "backend")
            if n_backend is not None:
                backend_value = n_backend.s.decode("UTF-8")
                if backend_value == "fpgadataflow":
                    is_node = True

    return is_node<|MERGE_RESOLUTION|>--- conflicted
+++ resolved
@@ -29,15 +29,11 @@
 import os
 import subprocess
 
-<<<<<<< HEAD
 try:
     from pyverilator import PyVerilator
 except ModuleNotFoundError:
     PyVerilator = None
-=======
-from pyverilator import PyVerilator
 from finn.util.basic import get_by_name
->>>>>>> ac09d262
 
 
 class IPGenBuilder:
